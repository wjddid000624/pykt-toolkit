import numpy as np
import torch
from torch import nn
from torch.nn.functional import one_hot
from sklearn import metrics
from pykt.config import que_type_models
from ..datasets.lpkt_utils import generate_time2idx
import pandas as pd

device = "cpu" if not torch.cuda.is_available() else "cuda"

def save_cur_predict_result(dres, q, r, d, t, m, sm, p):
    # dres, q, r, qshft, rshft, m, sm, y
    results = []
    for i in range(0, t.shape[0]):
        cps = torch.masked_select(p[i], sm[i]).detach().cpu()
        cts = torch.masked_select(t[i], sm[i]).detach().cpu()
    
        cqs = torch.masked_select(q[i], m[i]).detach().cpu()
        crs = torch.masked_select(r[i], m[i]).detach().cpu()

        cds = torch.masked_select(d[i], sm[i]).detach().cpu()

        qs, rs, ts, ps, ds = [], [], [], [], []
        for cq, cr in zip(cqs.int(), crs.int()):
            qs.append(cq.item())
            rs.append(cr.item())
        for ct, cp, cd in zip(cts.int(), cps, cds.int()):
            ts.append(ct.item())
            ps.append(cp.item())
            ds.append(cd.item())
        try:
            auc = metrics.roc_auc_score(
                y_true=np.array(ts), y_score=np.array(ps)
            )
            
        except Exception as e:
            # print(e)
            auc = -1
        prelabels = [1 if p >= 0.5 else 0 for p in ps]
        acc = metrics.accuracy_score(ts, prelabels)
        dres[len(dres)] = [qs, rs, ds, ts, ps, prelabels, auc, acc]
        results.append(str([qs, rs, ds, ts, ps, prelabels, auc, acc]))
    return "\n".join(results)

def evaluate(model, test_loader, model_name, save_path=""):
    if save_path != "":
        fout = open(save_path, "w", encoding="utf8")
    with torch.no_grad():
        y_trues = []
        y_scores = []
        dres = dict()
        for data in test_loader:
            # if model_name in ["dkt_forget", "lpkt"]:
            #     q, c, r, qshft, cshft, rshft, m, sm, d, dshft = data
            if model_name in ["dkt_forget"]:
                dcur, dgaps = data
            else:
                dcur = data
            q, c, r = dcur["qseqs"], dcur["cseqs"], dcur["rseqs"]
            qshft, cshft, rshft = dcur["shft_qseqs"], dcur["shft_cseqs"], dcur["shft_rseqs"]
            m, sm = dcur["masks"], dcur["smasks"]
            q, c, r, qshft, cshft, rshft, m, sm = q.to(device), c.to(device), r.to(device), qshft.to(device), cshft.to(device), rshft.to(device), m.to(device), sm.to(device)
            if model.model_name in que_type_models:
                model.model.eval()
            else:
                model.eval()

            # print(f"before y: {y.shape}")
            cq = torch.cat((q[:,0:1], qshft), dim=1)
            cc = torch.cat((c[:,0:1], cshft), dim=1)
            cr = torch.cat((r[:,0:1], rshft), dim=1)
            if model_name in ["dkt", "dkt+"]:
                y = model(c.long(), r.long())
                y = (y * one_hot(cshft.long(), model.num_c)).sum(-1)
            elif model_name in ["dkt_forget"]:
                y = model(c.long(), r.long(), dgaps)
                y = (y * one_hot(cshft.long(), model.num_c)).sum(-1)
            elif model_name in ["dkvmn","deep_irt", "skvmn","deep_irt"]:
                y = model(cc.long(), cr.long())
                y = y[:,1:]
            elif model_name in ["kqn", "sakt"]:
                y = model(c.long(), r.long(), cshft.long())
            elif model_name == "saint":
                y = model(cq.long(), cc.long(), r.long())
                y = y[:, 1:]
            elif model_name in ["akt", "akt_vector", "akt_norasch", "akt_mono", "akt_attn", "aktattn_pos", "aktmono_pos", "akt_raschx", "akt_raschy", "aktvec_raschx"]:                                
                y, reg_loss = model(cc.long(), cr.long(), cq.long())
                y = y[:,1:]
            elif model_name in ["atkt", "atktfix"]:
                y, _ = model(c.long(), r.long())
                y = (y * one_hot(cshft.long(), model.num_c)).sum(-1)
            elif model_name == "gkt":
                y = model(cc.long(), cr.long())
            elif model_name == "lpkt":
                # cat = torch.cat((d["at_seqs"][:,0:1], dshft["at_seqs"]), dim=1).to(device)
                cit = torch.cat((dcur["itseqs"][:,0:1], dcur["shft_itseqs"]), dim=1)
                y = model(cq.long(), cr.long(), cit.long())
                y = y[:,1:]  
            elif model_name == "hawkes":
                ct = torch.cat((dcur["tseqs"][:,0:1], dcur["shft_tseqs"]), dim=1)
                # csm = torch.cat((dcur["smasks"][:,0:1], dcur["smasks"]), dim=1)
                y = model(cc.long(), cq.long(), ct.long(), cr.long())#, csm.long())
                y = y[:, 1:]
            elif model_name in que_type_models:
                y = model.predict_one_step(data)
                c,cshft = q,qshft#question level 
            # print(f"after y: {y.shape}")
            # save predict result
            if save_path != "":
                result = save_cur_predict_result(dres, c, r, cshft, rshft, m, sm, y)
                fout.write(result+"\n")

            y = torch.masked_select(y, sm).detach().cpu()
            t = torch.masked_select(rshft, sm).detach().cpu()

            y_trues.append(t.numpy())
            y_scores.append(y.numpy())
        ts = np.concatenate(y_trues, axis=0)
        ps = np.concatenate(y_scores, axis=0)
        print(f"ts.shape: {ts.shape}, ps.shape: {ps.shape}")
        auc = metrics.roc_auc_score(y_true=ts, y_score=ps)

        prelabels = [1 if p >= 0.5 else 0 for p in ps]
        acc = metrics.accuracy_score(ts, prelabels)
    # if save_path != "":
    #     pd.to_pickle(dres, save_path+".pkl")
    return auc, acc

def early_fusion(curhs, model, model_name):
    if model_name in ["dkvmn","deep_irt", "skvmn"]:
        p = model.p_layer(model.dropout_layer(curhs[0]))
        p = torch.sigmoid(p)
        p = p.squeeze(-1)
    elif model_name in ["akt", "akt_vector", "akt_norasch", "akt_mono", "akt_attn", "aktattn_pos", "aktmono_pos", "akt_raschx", "akt_raschy", "aktvec_raschx"]:
        output = model.out(curhs[0]).squeeze(-1)
        m = nn.Sigmoid()
        p = m(output)
    elif model_name == "saint":
        p = model.out(model.dropout(curhs[0]))
        p = torch.sigmoid(p).squeeze(-1)
    elif model_name == "sakt":
        p = torch.sigmoid(model.pred(model.dropout_layer(curhs[0]))).squeeze(-1)
    elif model_name == "kqn":
        logits = torch.sum(curhs[0] * curhs[1], dim=1) # (batch_size, max_seq_len)
        p = model.sigmoid(logits)
    elif model_name == "hawkes":
        p = curhs[0].sigmoid()
    elif model_name == "lpkt":
        p = model.sig(model.linear_5(torch.cat((curhs[1], curhs[0]), 1))).sum(1) / model.d_k
    return p

def late_fusion(dcur, curdf, fusion_type=["mean", "vote", "all"]):
    high, low = [], []
    for pred in curdf["preds"]:
        if pred >= 0.5:
            high.append(pred)
        else:
            low.append(pred)

    if "mean" in fusion_type:
        dcur.setdefault("late_mean", [])
        dcur["late_mean"].append(round(curdf["preds"].mean().astype(float), 4))
    if "vote" in fusion_type:
        dcur.setdefault("late_vote", [])
        correctnum = list(curdf["preds"]>=0.5).count(True)
        late_vote = np.mean(high) if correctnum / len(curdf["preds"]) >= 0.5 else np.mean(low)
        dcur["late_vote"].append(late_vote)
    if "all" in fusion_type:
        dcur.setdefault("late_all", [])
        late_all = np.mean(high) if correctnum == len(curdf["preds"]) else np.mean(low)
        dcur["late_all"].append(late_all)
    return 

def effective_fusion(df, model, model_name, fusion_type):
    dres = dict()
    df = df.groupby("qidx", as_index=True, sort=True)#.mean()

    curhs, curr = [[], []], []
    dcur = {"late_trues": [], "qidxs": [], "questions": [], "concepts": [], "row": [], "concept_preds": []}
    hasearly = ["dkvmn","deep_irt", "skvmn", "kqn", "akt", "saint", "sakt", "hawkes", "akt_vector", "akt_norasch", "akt_mono", "akt_attn", "aktattn_pos", "aktmono_pos", "akt_raschx", "akt_raschy", "aktvec_raschx", "lpkt"]
    for ui in df:
        # 一题一题处理
        curdf = ui[1]
        if model_name in hasearly and model_name != "kqn" and model_name != "lpkt":
            curhs[0].append(curdf["hidden"].mean().astype(float))
        elif model_name == "kqn":
            curhs[0].append(curdf["ek"].mean().astype(float))
            curhs[1].append(curdf["es"].mean().astype(float))
        elif model_name == "lpkt":
            curhs[0].append(curdf["h"].mean().astype(float))
            curhs[1].append(curdf["e_data"].mean().astype(float))
        else:
            # print(f"model: {model_name} has no early fusion res!")
            pass

        curr.append(curdf["response"].mean().astype(int))
        dcur["late_trues"].append(curdf["response"].mean().astype(int))
        dcur["qidxs"].append(ui[0])
        dcur["row"].append(curdf["row"].mean().astype(int))
        dcur["questions"].append(",".join([str(int(s)) for s in curdf["questions"].tolist()]))
        dcur["concepts"].append(",".join([str(int(s)) for s in curdf["concepts"].tolist()]))
        late_fusion(dcur, curdf)
        # save original predres in concepts
        dcur["concept_preds"].append(",".join([str(round(s, 4)) for s in (curdf["preds"].tolist())]))

    for key in dcur:
        dres.setdefault(key, [])
        dres[key].append(np.array(dcur[key]))
    # early fusion
    if "early_fusion" in fusion_type and model_name in hasearly:
        curhs = [torch.tensor(curh).float().to(device) for curh in curhs]
        curr = torch.tensor(curr).long().to(device)
        p = early_fusion(curhs, model, model_name)
        dres.setdefault("early_trues", [])
        dres["early_trues"].append(curr.cpu().numpy())
        dres.setdefault("early_preds", [])
        dres["early_preds"].append(p.cpu().numpy())
    return dres

def group_fusion(dmerge, model, model_name, fusion_type, fout):
    hs, sms, cq, cc, rs, ps, qidxs, rests, orirows = dmerge["hs"], dmerge["sm"], dmerge["cq"], dmerge["cc"], dmerge["cr"], dmerge["y"], dmerge["qidxs"], dmerge["rests"], dmerge["orirow"]
    if cq.shape[1] == 0:
        cq = cc

    hasearly = ["dkvmn","deep_irt", "skvmn", "kqn", "akt", "saint", "sakt", "hawkes", "akt_vector", "akt_norasch", "akt_mono", "akt_attn", "aktattn_pos", "aktmono_pos", "akt_raschx", "akt_raschy", "aktvec_raschx", "lpkt"]
    
    alldfs, drest = [], dict() # not predict infos!
    # print(f"real bz in group fusion: {rs.shape[0]}")
    realbz = rs.shape[0]
    for bz in range(rs.shape[0]):
        cursm = ([0] + sms[bz].cpu().tolist())
        curqidxs = ([-1] + qidxs[bz].cpu().tolist())
        currests = ([-1] + rests[bz].cpu().tolist())
        currows = ([-1] + orirows[bz].cpu().tolist())
        curps = ([-1] + ps[bz].cpu().tolist())
        # print(f"qid: {len(curqidxs)}, select: {len(cursm)}, response: {len(rs[bz].cpu().tolist())}, preds: {len(curps)}")
        df = pd.DataFrame({"qidx": curqidxs, "rest": currests, "row": currows, "select": cursm, 
                "questions": cq[bz].cpu().tolist(), "concepts": cc[bz].cpu().tolist(), "response": rs[bz].cpu().tolist(), "preds": curps})
        if model_name in hasearly and model_name != "kqn" and model_name != "lpkt":
            df["hidden"] = [np.array(a) for a in hs[0][bz].cpu().tolist()]
        elif model_name == "kqn":
            df["ek"] = [np.array(a) for a in hs[0][bz].cpu().tolist()]
            df["es"] = [np.array(a) for a in hs[1][bz].cpu().tolist()]
        elif model_name == "lpkt":
            # print(f"hidden:{hs[0].shape}")
            df["h"] = [np.array(a) for a in hs[0][bz].cpu().tolist()]
            # print(f"e_data:{hs[1].shape}")
            df["e_data"] = [np.array(a) for a in hs[1][bz].cpu().tolist()]

        df = df[df["select"] != 0]
        alldfs.append(df)
    
    effective_dfs, rest_start = [], -1
    flag = False
    for i in range(len(alldfs) - 1, -1, -1):
        df = alldfs[i]
        counts = (df["rest"] == 0).value_counts()
        if not flag and False not in counts: # has no question rest > 0
            flag =True
            effective_dfs.append(df)
            rest_start = i + 1
        elif flag:
            effective_dfs.append(df)
    if rest_start == -1:
        rest_start = 0
    # merge rest
    for key in dmerge.keys():
        if key == "hs":
            drest[key] = []
            if model_name in hasearly and model_name != "kqn" and model_name != "lpkt":
                drest[key] = [dmerge[key][0][rest_start:]]
            elif model_name == "kqn" or model_name == "lpkt":
                drest[key] = [dmerge[key][0][rest_start:], dmerge[key][1][rest_start:]]             
        else:
            drest[key] = dmerge[key][rest_start:] 
    restlen = drest["cr"].shape[0]

    dfs = dict()
    for df in effective_dfs:
        for i, row in df.iterrows():
            for key in row.keys():
                dfs.setdefault(key, [])
                dfs[key].extend([row[key]])
    df = pd.DataFrame(dfs)
    # print(f"real bz: {realbz}, effective_dfs: {len(effective_dfs)}, rest_start: {rest_start}, drestlen: {restlen}, predict infos: {df.shape}")

    if df.shape[0] == 0:
        return {}, drest

    dres = effective_fusion(df, model, model_name, fusion_type)
            
    dfinal = dict()
    for key in dres:
        dfinal[key] = np.concatenate(dres[key], axis=0)
    early = False
    if model_name in hasearly and "early_fusion" in fusion_type:
        early = True
    save_question_res(dfinal, fout, early)
    return dfinal , drest

def save_question_res(dres, fout, early=False):
    # print(f"dres: {dres.keys()}")
    # qidxs, late_trues, late_mean, late_vote, late_all, early_trues, early_preds
    for i in range(0, len(dres["qidxs"])):
        row, qidx, qs, cs, lt, lm, lv, la = dres["row"][i], dres["qidxs"][i], dres["questions"][i], dres["concepts"][i], \
            dres["late_trues"][i], dres["late_mean"][i], dres["late_vote"][i], dres["late_all"][i]
        conceptps = dres["concept_preds"][i]
        curres = [row, qidx, qs, cs, conceptps, lt, lm, lv, la]
        if early:
            et, ep = dres["early_trues"][i], dres["early_preds"][i]
            curres = curres + [et, ep]
        curstr = "\t".join([str(round(s, 4)) if type(s) == type(0.1) or type(s) == np.float32 else str(s) for s in curres])
        fout.write(curstr + "\n")

def evaluate_question(model, test_loader, model_name, fusion_type=["early_fusion", "late_fusion"], save_path=""):
    # dkt / dkt+ / dkt_forget / atkt: give past -> predict all. has no early fusion!!!
    # dkvmn / akt / saint: give cur -> predict cur
    # sakt: give past+cur -> predict cur
    # kqn: give past+cur -> predict cur
    hasearly = ["dkvmn","deep_irt", "skvmn", "kqn", "akt", "saint", "sakt", "hawkes", "akt_vector", "akt_norasch", "akt_mono", "akt_attn", "aktattn_pos", "aktmono_pos", "akt_raschx", "akt_raschy", "aktvec_raschx", "lpkt"]
    if save_path != "":
        fout = open(save_path, "w", encoding="utf8")
        if model_name in hasearly:
            fout.write("\t".join(["orirow", "qidx", "questions", "concepts", "concept_preds", "late_trues", "late_mean", "late_vote", "late_all", "early_trues", "early_preds"]) + "\n")
        else:
            fout.write("\t".join(["orirow", "qidx", "questions", "concepts", "concept_preds", "late_trues", "late_mean", "late_vote", "late_all"]) + "\n")
    with torch.no_grad():
        dinfos = dict()
        dhistory = dict()
        history_keys = ["hs", "sm", "cq", "cc", "cr", "y", "qidxs", "rests", "orirow"]
        # for key in history_keys:
        #     dhistory[key] = []
        y_trues, y_scores = [], []
        lenc = 0
        for data in test_loader:
            if model_name in ["dkt_forget"]:
                dcurori, dgaps, dqtest = data
            else:
                dcurori, dqtest = data

            q, c, r = dcurori["qseqs"], dcurori["cseqs"], dcurori["rseqs"]
            qshft, cshft, rshft = dcurori["shft_qseqs"], dcurori["shft_cseqs"], dcurori["shft_rseqs"]
            m, sm = dcurori["masks"], dcurori["smasks"]
            q, c, r, qshft, cshft, rshft, m, sm = q.to(device), c.to(device), r.to(device), qshft.to(device), cshft.to(device), rshft.to(device), m.to(device), sm.to(device)
            qidxs, rests, orirow = dqtest["qidxs"], dqtest["rests"], dqtest["orirow"]
            lenc += q.shape[0]
            # print("="*20)
            # print(f"start predict seqlen: {lenc}")
            model.eval()

            # print(f"before y: {y.shape}")
            cq = torch.cat((q[:,0:1], qshft), dim=1)
            cc = torch.cat((c[:,0:1], cshft), dim=1)
            cr = torch.cat((r[:,0:1], rshft), dim=1)
            dcur = dict()
            if model_name in ["dkvmn","deep_irt", "skvmn"]:
                y, h = model(cc.long(), cr.long(), True)
                y = y[:,1:]
            elif model_name in ["akt", "akt_vector", "akt_norasch", "akt_mono", "akt_attn", "aktattn_pos", "aktmono_pos", "akt_raschx", "akt_raschy", "aktvec_raschx"]:
                y, reg_loss, h = model(cc.long(), cr.long(), cq.long(), True)
                y = y[:,1:]
            elif model_name == "saint":
                y, h = model(cq.long(), cc.long(), r.long(), True)
                y = y[:,1:]
            elif model_name == "sakt":
                y, h = model(c.long(), r.long(), cshft.long(), True)
                start_hemb = torch.tensor([-1] * (h.shape[0] * h.shape[2])).reshape(h.shape[0], 1, h.shape[2]).to(device)
                # print(start_hemb.shape, h.shape)
                h = torch.cat((start_hemb, h), dim=1) # add the first hidden emb
            elif model_name == "kqn":
                y, ek, es = model(c.long(), r.long(), cshft.long(), True)
                # print(f"ek: {ek.shape},  es: {es.shape}")
                start_hemb = torch.tensor([-1] * (ek.shape[0] * ek.shape[2])).reshape(ek.shape[0], 1, ek.shape[2]).to(device)
                ek = torch.cat((start_hemb, ek), dim=1) # add the first hidden emb
                es = torch.cat((start_hemb, es), dim=1) # add the first hidden emb  
            elif model_name in ["dkt", "dkt+"]:
                y = model(c.long(), r.long())
                y = (y * one_hot(cshft.long(), model.num_c)).sum(-1)
            elif model_name in ["dkt_forget"]:
                y = model(c.long(), r.long(), dgaps)
                y = (y * one_hot(cshft.long(), model.num_c)).sum(-1)
            elif model_name in ["atkt", "atktfix"]:
                y, _ = model(c.long(), r.long())
                y = (y * one_hot(cshft.long(), model.num_c)).sum(-1)
            elif model_name == "gkt":
                y = model(cc.long(), cr.long())
            elif model_name == "hawkes":
                ct = torch.cat((dcurori["tseqs"][:,0:1], dcurori["shft_tseqs"]), dim=1)
                y = model(cc.long(), cq.long(), ct.long(), cr.long(), True)
                y, h = y[:, 1:]
            elif model_name == "lpkt":
                cit = torch.cat((dcurori["itseqs"][:,0:1], dcurori["shft_itseqs"]), dim=1)
                y, h, e_data = model(cq.long(), cr.long(), cit.long(), at_data=None, qtest=True)
                start_hemb = torch.tensor([-1] * (h.shape[0] * h.shape[2])).reshape(h.shape[0], 1, h.shape[2]).to(device) # add the first hidden emb
                h = torch.cat((start_hemb, h), dim=1)
                # e_data = torch.cat((start_hemb, e_data), dim=1)
                y = y[:, 1:]

            concepty = torch.masked_select(y, sm).detach().cpu()
            conceptt = torch.masked_select(rshft, sm).detach().cpu()

            y_trues.append(conceptt.numpy())
            y_scores.append(concepty.numpy())

            # hs, sms, rs, ps, qidxs, model, model_name, fusion_type
            hs = []
            if model_name == "kqn":
                hs = [ek, es]
            elif model_name == "lpkt":
                hs = [h, e_data]
            elif model_name in hasearly:
                hs = [h]
            dcur["hs"], dcur["sm"], dcur["cq"], dcur["cc"], dcur["cr"], dcur["y"], dcur["qidxs"], dcur["rests"], dcur["orirow"] = hs, sm, cq, cc, cr, y, qidxs, rests, orirow
            # merge history
            dmerge = dict()
            for key in history_keys:
                if len(dhistory) == 0:
                    dmerge[key] = dcur[key]
                else:
                    if key == "hs":
                        dmerge[key] = []
                        if model_name == "kqn":
                            dmerge[key] = [[], []]
                            dmerge[key][0] = torch.cat((dhistory[key][0], dcur[key][0]), dim=0)
                            dmerge[key][1] = torch.cat((dhistory[key][1], dcur[key][1]), dim=0)
                        elif model_name == "lpkt":
                            dmerge[key] = [[], []]
                            dmerge[key][0] = torch.cat((dhistory[key][0], dcur[key][0]), dim=0)
                            dmerge[key][1] = torch.cat((dhistory[key][1], dcur[key][1]), dim=0)
                        elif model_name in hasearly:
                            dmerge[key] = [torch.cat((dhistory[key][0], dcur[key][0]), dim=0)]                            
                    else:
                        dmerge[key] = torch.cat((dhistory[key], dcur[key]), dim=0)
                
            dcur, dhistory = group_fusion(dmerge, model, model_name, fusion_type, fout)
            for key in dcur:
                dinfos.setdefault(key, [])
                dinfos[key].append(dcur[key])

            if "early_fusion" in dinfos and "late_fusion" in dinfos:
                assert dinfos["early_trues"][-1].all() == dinfos["late_trues"][-1].all()
            # import sys
            # sys.exit()
        # ori concept eval
        aucs, accs = dict(), dict()
        ts = np.concatenate(y_trues, axis=0)
        ps = np.concatenate(y_scores, axis=0)
        # print(f"ts.shape: {ts.shape}, ps.shape: {ps.shape}")
        auc = metrics.roc_auc_score(y_true=ts, y_score=ps)
        prelabels = [1 if p >= 0.5 else 0 for p in ps]
        acc = metrics.accuracy_score(ts, prelabels)
        aucs["concepts"] = auc
        accs["concepts"] = acc

        # print(f"dinfos: {dinfos.keys()}")
        for key in dinfos:
            if key not in ["late_mean", "late_vote", "late_all", "early_preds"]:
                continue
            ts = np.concatenate(dinfos['late_trues'], axis=0) # early_trues == late_trues
            ps = np.concatenate(dinfos[key], axis=0)
            # print(f"key: {key}, ts.shape: {ts.shape}, ps.shape: {ps.shape}")
            auc = metrics.roc_auc_score(y_true=ts, y_score=ps)
            prelabels = [1 if p >= 0.5 else 0 for p in ps]
            acc = metrics.accuracy_score(ts, prelabels)
            aucs[key] = auc
            accs[key] = acc
    return aucs, accs


def log2(t):
    import math
    return round(math.log(t+1, 2))

def calC(row, data_config):
    repeated_gap, sequence_gap, past_counts = [], [], []
    uid = row["uid"]
    # default: concepts
    skills = row["concepts"].split(",")
    timestamps = row["timestamps"].split(",")
    dlastskill, dcount = dict(), dict()
    pret = None
    idx = -1
    for s, t in zip(skills, timestamps):
        idx += 1
        s, t = int(s), int(t)
        if s not in dlastskill or s == -1:
            curRepeatedGap = 0
        else:
            curRepeatedGap = log2((t - dlastskill[s]) / 1000 / 60) + 1 # minutes
        dlastskill[s] = t

        repeated_gap.append(curRepeatedGap)
        if pret == None or t == -1:
            curLastGap = 0
        else:
            curLastGap = log2((t - pret) / 1000 / 60) + 1
        pret = t
        sequence_gap.append(curLastGap)

        dcount.setdefault(s, 0)
        ccount = log2(dcount[s])
        ccount = data_config["num_pcount"] - 1 if ccount >= data_config["num_pcount"] else ccount
        past_counts.append(ccount)
        
        dcount[s] += 1
    return repeated_gap, sequence_gap, past_counts           

def get_info_dkt_forget(row, data_config):
    dforget = dict()
    rgap, sgap, pcount = calC(row, data_config)

    ## TODO
    dforget["rgaps"], dforget["sgaps"], dforget["pcounts"] = rgap, sgap, pcount
    return dforget

def evaluate_splitpred_question(model, data_config, testf, model_name, save_path="", use_pred=False, train_ratio=0.2, atkt_pad=False):
    if save_path != "":
        fout = open(save_path, "w", encoding="utf8")
    if model_name == "lpkt":
        at2idx, it2idx = generate_time2idx(data_config)
    with torch.no_grad():
        y_trues = []
        y_scores = []
        dres = dict()
        idx = 0
        df = pd.read_csv(testf)
        dcres, dqres = {"trues": [], "preds": []}, {"trues": [], "late_mean": [], "late_vote": [], "late_all": []}
        for i, row in df.iterrows():
            # print(f"idx: {idx}")
            # if idx == 2:
            #     import sys
            #     sys.exit()
            model.eval()

            dforget = dict() if model_name != "dkt_forget" else get_info_dkt_forget(row, data_config)

            concepts, responses = row["concepts"].split(","), row["responses"].split(",")
            curl = len(responses)

            # print("="*20)
            is_repeat = ["0"] * curl if "is_repeat" not in row else row["is_repeat"].split(",")
            is_repeat = [int(s) for s in is_repeat]
            questions = [] if "questions" not in row else row["questions"].split(",")
            times = [] if "timestamps" not in row else row["timestamps"].split(",")
            if model_name == "lpkt":
                if times != []:
                    times = [int(x) for x in times]
                    shft_times = [0] + times[:-1]
                    it_times = np.maximum(np.minimum((np.array(times) - np.array(shft_times)) // 60, 43200),-1)
                else:
                    it_times = np.ones(len(concepts)).astype(int)
                it_times = [it2idx.get(str(t)) for t in it_times]

            qlen, qtrainlen, ctrainlen = get_cur_teststart(is_repeat, train_ratio)
            # print(f"idx: {idx}, qlen: {qlen}, qtrainlen: {qtrainlen}, ctrainlen: {ctrainlen}")
            # print(concepts)
            # print(responses)
            cq = torch.tensor([int(s) for s in questions]).to(device)
            cc = torch.tensor([int(s) for s in concepts]).to(device)
            cr = torch.tensor([int(s) for s in responses]).to(device)
            ct = torch.tensor([int(s) for s in times]).to(device)
            dtotal = {"cq": cq, "cc": cc, "cr": cr, "ct": ct}
            if model_name == "lpkt":
                cit = torch.tensor([int(s) for s in it_times]).to(device)
                dtotal["cit"] = cit
            # print(f"cc: {cc[0:ctrainlen]}")
            curcin, currin = cc[0:ctrainlen].unsqueeze(0), cr[0:ctrainlen].unsqueeze(0)
            curqin = cq[0:ctrainlen].unsqueeze(0) if cq.shape[0] > 0 else cq
            curtin = ct[0:ctrainlen].unsqueeze(0) if ct.shape[0] > 0 else ct
            if model_name == "lpkt":
                curitin = cit[0:ctrainlen].unsqueeze(0) if cit.shape[0] > 0 else cit
            dcur = {"curqin": curqin, "curcin": curcin, "currin": currin, "curtin": curtin}
            if model_name == "lpkt":
                dcur["curitin"] = curitin
            curdforget = dict()
            for key in dforget:
                dforget[key] = torch.tensor(dforget[key]).to(device)
                curdforget[key] = dforget[key][0:ctrainlen].unsqueeze(0)
            # print(f"curcin: {curcin}")
            t = ctrainlen

            ### 如果不用预测结果，可以从这里并行了
            
            if not use_pred:
                uid, end = row["uid"], curl
                qidx = qtrainlen
                # qidxs, ctrues, cpreds = predict_each_group2(curdforget, dforget, is_repeat, qidx, uid, idx, curqin, curcin, currin, model_name, model, t, cq, cc, cr, end, fout, atkt_pad)
                # qidxs, ctrues, cpreds = predict_each_group2(curdforget, dforget, is_repeat, qidx, uid, idx, dcur, model_name, model, t, dtotal, end, fout, atkt_pad)
                qidxs, ctrues, cpreds = predict_each_group2(dtotal, dcur, dforget, curdforget, is_repeat, qidx, uid, idx, model_name, model, t, end, fout, atkt_pad)
                # 计算
                save_currow_question_res(idx, dcres, dqres, qidxs, ctrues, cpreds, uid, fout)
            else:
                qidx = qtrainlen
                while t < curl:
                    rtmp = [t]
                    for k in range(t+1, curl):
                        if is_repeat[k] != 0:
                            rtmp.append(k)
                        else:
                            break

                    end = rtmp[-1]+1
                    uid = row["uid"]

                    curqin, curcin, currin, curdforget, ctrues, cpreds = predict_each_group(dtotal, dcur, dforget, curdforget, is_repeat, qidx, uid, idx, model_name, model, t, end, fout, atkt_pad)
                    dcur = {"curqin": curqin, "curcin": curcin, "currin": currin, "curtin": curtin}
                    late_mean, late_vote, late_all = save_each_question_res(dcres, dqres, ctrues, cpreds)    
   
                    fout.write("\t".join([str(idx), str(uid), str(qidx), str(late_mean), str(late_vote), str(late_all)]) + "\n")      
                    t = end
                    qidx += 1
            idx += 1

        dfinal = cal_predres(dcres, dqres)
        for key in dfinal:
            fout.write(key + "\t" + str(dfinal[key]) + "\n")
    return dfinal

def get_cur_teststart(is_repeat, train_ratio):
    curl = len(is_repeat)
    # print(is_repeat)
    qlen = is_repeat.count(0)
    qtrainlen = int(qlen * train_ratio)
    qtrainlen = 1 if qtrainlen == 0 else qtrainlen
    qtrainlen = qtrainlen - 1 if qtrainlen == qlen else qtrainlen
    # get real concept len
    ctrainlen, qidx = 0, 0
    i = 0
    while i < curl:
        if is_repeat[i] == 0:
            qidx += 1
        # print(f"i: {i}, curl: {curl}, qidx: {qidx}, qtrainlen: {qtrainlen}")
        # qtrainlen = 7 if qlen>7 else qtrainlen
        if qidx == qtrainlen:
            break
        i += 1
    for j in range(i+1, curl):
        if is_repeat[j] == 0:
            ctrainlen = j
            break
    return qlen, qtrainlen, ctrainlen

# def predict_each_group(curdforget, dforget, is_repeat, qidx, uid, idx, curqin, curcin, currin, model_name, model, t, cq, cc, cr, end, fout, atkt_pad=False, maxlen=200):
def predict_each_group(dtotal, dcur, dforget, curdforget, is_repeat, qidx, uid, idx, model_name, model, t, end, fout, atkt_pad=False, maxlen=200):
    """use the predict result as next question input
    """
    curqin, curcin, currin, curtin = dcur["curqin"], dcur["curcin"], dcur["currin"], dcur["curtin"]
    for key in dcur:
        print(f"649 - {key} shape is {dcur[key].shape}")
    cq, cc, cr, ct = dtotal["cq"], dtotal["cc"], dtotal["cr"], dtotal["ct"]
    if model_name == "lpkt":
        curitin = dcur["curitin"]
        cit = dtotal["cit"]

    nextcin, nextrin = curcin, currin
    import copy
    nextdforget = copy.deepcopy(curdforget)
    ctrues, cpreds = [], []
    for k in range(t, end):
        qin, cin, rin, tin = curqin, curcin, currin, curtin
        if model_name == "lpkt":
            itin = curitin
        # 输入长度大于200时，截断
        # print("cin: ", cin)
        start = 0
        cinlen = cin.shape[1]
        if cinlen >= maxlen - 1:
            start = cinlen - maxlen + 1
        
        cin, rin = cin[:,start:], rin[:,start:]

        if cq.shape[0] > 0:
            qin = qin[:, start:]
        if ct.shape[0] > 0:
            tin = tin[:, start:]
        if model_name == "lpkt":
            itin = itin[:, start:]
        # print(f"start: {start}, cin: {cin.shape}")
        cout, true = cc.long()[k], cr.long()[k] # 当前预测的是第k个
        qout = None if cq.shape[0] == 0 else cq.long()[k]
        tout = None if ct.shape[0] == 0 else ct.long()[k]
        if model_name == "lpkt":
            itout = None if cit.shape[0] == 0 else cit.long()[k]
        if model_name in ["dkt", "dkt+"]:
            y = model(cin.long(), rin.long())
            # print(y)
            pred = y[0][-1][cout.item()]
        elif model_name == "dkt_forget":
            din = dict()
            for key in curdforget:
                din[key] = curdforget[key][:,start:]
            dcur = dict()
            for key in dforget:
                curd = torch.tensor([[dforget[key][k]]]).long().to(device)
                dcur[key] = torch.cat((din[key][:,1:], curd), axis=1)
            dgaps = dict()
            for key in din:
                dgaps[key] = din[key]
            for key in dcur:
                dgaps["shft_"+key] = dcur[key]
            # y = model(cin.long(), rin.long(), din, dcur)
            y = model(cin.long(), rin.long(), dgaps)
            pred = y[0][-1][cout.item()]
        elif model_name in ["kqn", "sakt"]:
            curc = torch.tensor([[cout.item()]]).to(device)
            cshft = torch.cat((cin[:,1:],curc), axis=1)
            y = model(cin.long(), rin.long(), cshft.long())
            pred = y[0][-1]
        elif model_name == "saint":
            #### 输入有question！
            if qout != None:
                curq = torch.tensor([[qout.item()]]).to(device)
                qin = torch.cat((qin, curq), axis=1)
            curc = torch.tensor([[cout.item()]]).to(device)
            cin = torch.cat((cin, curc), axis=1)
            
            y = model(qin.long(), cin.long(), rin.long())
            pred = y[0][-1]
        elif model_name in ["atkt", "atktfix"]:
            if atkt_pad == True:
                oricinlen = cin.shape[1]
                padlen = maxlen-1-oricinlen
                # print(f"padlen: {padlen}, cin: {cin.shape}")
                pad = torch.tensor([0]*(padlen)).unsqueeze(0).to(device)
                # curc = torch.tensor([[cout.item()]]).to(device)
                # cshft = torch.cat((cin[:,1:],curc), axis=1)
                cin = torch.cat((cin, pad), axis=1)
                rin = torch.cat((rin, pad), axis=1)
            y, _ = model(cin.long(), rin.long())
            # print(f"y: {y}")
            if atkt_pad == True:
                # print(f"use idx: {oricinlen-1}")
                pred = y[0][oricinlen-1][cout.item()]
            else:
                pred = y[0][-1][cout.item()]
        elif model_name in ["dkvmn","deep_irt", "skvmn"]:
            curc, curr = torch.tensor([[cout.item()]]).to(device), torch.tensor([[true.item()]]).to(device)
            cin, rin = torch.cat((cin, curc), axis=1), torch.cat((rin, curr), axis=1)
            # print(f"cin: {cin.shape}, curc: {curc.shape}")
            # 应该用预测的r更新memory value，但是这里一个知识点一个知识点预测，所以curr不起作用！
            y = model(cin.long(), rin.long())
            pred = y[0][-1]
        elif model_name in ["akt", "akt_vector", "akt_norasch", "akt_mono", "akt_attn", "aktattn_pos", "aktmono_pos", "akt_raschx", "akt_raschy", "aktvec_raschx"]:  
            #### 输入有question！     
            if qout != None:
                curq = torch.tensor([[qout.item()]]).to(device)
                qin = torch.cat((qin, curq), axis=1)
            # curr不起作用！当前预测不用curr，实际用的历史的也不一定是true，用的是rin，可能是预测，可能是历史
            curc, curr = torch.tensor([[cout.item()]]).to(device), torch.tensor([[1]]).to(device)
            cin, rin = torch.cat((cin, curc), axis=1), torch.cat((rin, curr), axis=1)

            y, reg_loss = model(cin.long(), rin.long(), qin.long())
            pred = y[0][-1]
        elif model_name == "lpkt":
            if itout != None:
                curit = torch.tensor([[itout.item()]]).to(device)
                itin = torch.cat((itin, curit), axis=1)
            curc, curr = torch.tensor([[cout.item()]]).to(device), torch.tensor([[1]]).to(device)
            cin, rin = torch.cat((cin, curc), axis=1), torch.cat((rin, curr), axis=1)
            y = model(cin.long(), rin.long(), itin.long())
            pred = y[0][-1]
        elif model_name == "gkt":
            curc, curr = torch.tensor([[cout.item()]]).to(device), torch.tensor([[1]]).to(device)
            cin, rin = torch.cat((cin, curc), axis=1), torch.cat((rin, curr), axis=1)
            y = model(cin.long(), rin.long())
            # print(f"y.shape is {y.shape},cin shape is {cin.shape}")
            pred = y[0][-1]
        elif model_name == "hawkes":
            curc, curr = torch.tensor([[cout.item()]]).to(device), torch.tensor([[1]]).to(device)
            if tout != None:
                curt = torch.tensor([[tout.item()]]).to(device)
                tin = torch.cat((tin, curt), axis=1)
            if qout != None:
                curq = torch.tensor([[qout.item()]]).to(device)
                qin = torch.cat((qin, curq), axis=1)
            curc, curr = torch.tensor([[cout.item()]]).to(device), torch.tensor([[1]]).to(device)
            cin, rin = torch.cat((cin, curc), axis=1), torch.cat((rin, curr), axis=1)
            y = model(cin.long(), qin.long(), tin.long(), rin.long())
            pred = y[0][-1]
        
        predl = 1 if pred.item() >= 0.5 else 0
        cpred = torch.tensor([[predl]]).to(device)

        nextqin = cq[0:k+1].unsqueeze(0) if cq.shape[0] > 0 else qin
        nextcin = cc[0:k+1].unsqueeze(0)
        nextrin = torch.cat((nextrin, cpred), axis=1)### change!!

        # update nextdforget
        if model_name == "dkt_forget":
            for key in nextdforget:
                curd = torch.tensor([[dforget[key][k]]]).long().to(device)
                nextdforget[key] = torch.cat((nextdforget[key], curd), axis=1)
        # print(f"bz: {bz}, t: {t}, pred: {pred}, true: {true}")

        # save pred res
        ctrues.append(true.item())
        cpreds.append(pred.item())

        # output
        clist, rlist = cin.squeeze(0).long().tolist()[0:k], rin.squeeze(0).long().tolist()[0:k]
        # print("\t".join([str(idx), str(uid), str(k), str(qidx), str(is_repeat[t:end]), str(len(clist)), str(clist), str(rlist), str(cout.item()), str(true.item()), str(pred.item()), str(predl)]))
        fout.write("\t".join([str(idx), str(uid), str(k), str(qidx), str(is_repeat[t:end]), str(len(clist)), str(clist), str(rlist), str(cout.item()), str(true.item()), str(pred.item()), str(predl)]) + "\n")
    # nextcin, nextrin = nextcin.unsqueeze(0), nextrin.unsqueeze(0)
    return nextqin, nextcin, nextrin, nextdforget, ctrues, cpreds

def save_each_question_res(dcres, dqres, ctrues, cpreds):
    # save res
    high, low = [], []
    for true, pred in zip(ctrues, cpreds):
        dcres["trues"].append(true)
        dcres["preds"].append(pred)
        if pred >= 0.5:
            high.append(pred)
        else:
            low.append(pred)
    cpreds = np.array(cpreds)
    late_mean = np.mean(cpreds)
    correctnum = list(cpreds>=0.5).count(True)
    late_vote = np.mean(high) if correctnum / len(cpreds) >= 0.5 else np.mean(low)
    late_all = np.mean(high) if correctnum == len(cpreds) else np.mean(low)
    assert len(set(ctrues)) == 1
    dqres["trues"].append(dcres["trues"][-1])
    dqres["late_mean"].append(late_mean)
    dqres["late_vote"].append(late_vote)
    dqres["late_all"].append(late_all)
    return late_mean, late_vote, late_all

def cal_predres(dcres, dqres):
    dres = dict()#{"concept": [], "late_mean": [], "late_vote": [], "late_all": []}

    ctrues, cpreds = np.array(dcres["trues"]), np.array(dcres["preds"])
    # print(f"key: concepts, ts.shape: {ctrues.shape}, ps.shape: {cpreds.shape}")
    auc = metrics.roc_auc_score(y_true=ctrues, y_score=cpreds)
    prelabels = [1 if p >= 0.5 else 0 for p in cpreds]
    acc = metrics.accuracy_score(ctrues, prelabels)

    dres["concepts"] = [len(cpreds), auc, acc]

    qtrues = np.array(dqres["trues"])
    for key in dqres:
        if key == "trues":
            continue
        preds = np.array(dqres[key])
        # print(f"key: {key}, ts.shape: {qtrues.shape}, ps.shape: {preds.shape}")
        auc = metrics.roc_auc_score(y_true=qtrues, y_score=preds)
        prelabels = [1 if p >= 0.5 else 0 for p in preds]
        acc = metrics.accuracy_score(qtrues, prelabels)
        dres[key] = [len(preds), auc, acc]
    return dres

def prepare_data(model_name, is_repeat, qidx, dcur, curdforget, dtotal, dforget, t, end, maxlen=200):
    curqin, curcin, currin, curtin = dcur["curqin"], dcur["curcin"], dcur["currin"], dcur["curtin"]
    cq, cc, cr, ct = dtotal["cq"], dtotal["cc"], dtotal["cr"], dtotal["ct"]
    dqshfts, dcshfts, drshfts, dtshfts, dds, ddshfts = [], [], [], [], dict(), dict()
    dqs, dcs, drs, dts = [], [], [], []
    if model_name == "lpkt":
        curitin = dcur["curitin"]
        cit = dtotal["cit"]
        dits, ditshfts = [], []
    qidxs = []
    qstart = qidx-1
    for k in range(t, end):
        if is_repeat[k] == 0:
            qstart += 1
            qidxs.append(qstart)
        else:
            qidxs.append(qstart)
        # get start
        start = 0
        cinlen = curcin.shape[1]
        if cinlen >= maxlen - 1:
            start = cinlen - maxlen + 1

        curc, curr = cc.long()[k], cr.long()[k]
        curc, curr = torch.tensor([[curc.item()]]).to(device), torch.tensor([[curr.item()]]).to(device)
        dcs.append(curcin[:, start:])
        drs.append(currin[:, start:])

        curc, curr = torch.cat((curcin[:, start+1:], curc), axis=1), torch.cat((currin[:, start+1:], curr), axis=1)
        dcshfts.append(curc)
        drshfts.append(curr)
        if cq.shape[0] > 0:
            curq = cq.long()[k]
            curq = torch.tensor([[curq.item()]]).to(device)

            dqs.append(curqin[:, start:])
            curq = torch.cat((curqin[:, start+1:], curq), axis=1)
            dqshfts.append(curq)
        if ct.shape[0] > 0:
            curt = ct.long()[k]
            curt = torch.tensor([[curt.item()]]).to(device)

            dts.append(curtin[:, start:])
            curt = torch.cat((curtin[:, start+1:], curt), axis=1)
            dtshfts.append(curt)
        if model_name == "lpkt":
            if cit.shape[0] > 0:
                curit = cit.long()[k]
                curit = torch.tensor([[curit.item()]]).to(device)

                dits.append(curitin[:, start:])
                curit = torch.cat((curitin[:, start+1:], curit), axis=1)
                ditshfts.append(curit)

        d, dshft = dict(), dict()
        if model_name == "dkt_forget":
            for key in curdforget:
                d[key] = curdforget[key][:,start:]
                dds.setdefault(key, [])
                dds[key].append(d[key])
            for key in dforget:
                curd = torch.tensor([[dforget[key][k]]]).long().to(device)
                dshft[key] = torch.cat((d[key][:,1:], curd), axis=1)
                ddshfts.setdefault(key, [])
                ddshfts[key].append(dshft[key])
        
    finalcs, finalrs = torch.cat(dcs, axis=0), torch.cat(drs, axis=0)
    finalqs, finalqshfts = torch.tensor([]), torch.tensor([])
    finalts, finaltshfts = torch.tensor([]), torch.tensor([]) 
    if cq.shape[0] > 0:
        finalqs = torch.cat(dqs, axis=0)
        finalqshfts = torch.cat(dqshfts, axis=0)
    if ct.shape[0] > 0:
        finalts = torch.cat(dts, axis=0)
        finaltshfts = torch.cat(dtshfts, axis=0)
    finalcshfts, finalrshfts = torch.cat(dcshfts, axis=0), torch.cat(drshfts, axis=0)
    finald, finaldshft = dict(), dict()
    for key in dds:
        finald[key] = torch.cat(dds[key], axis=0)
        finaldshft[key] = torch.cat(ddshfts[key], axis=0)
    # print(f"qidx: {len(qidxs)}, finalqs: {finalqs.shape}, finalcs: {finalcs.shape}, finalrs: {finalrs.shape}")
    # print(f"qidx: {len(qidxs)}, finalqshfts: {finalqshfts.shape}, finalcshfts: {finalcshfts.shape}, finalrshfts: {finalrshfts.shape}")
    if model_name == "lpkt":
        finalits, finalitshfts = torch.tensor([]), torch.tensor([])
        if cit.shape[0] > 0:
            finalits = torch.cat(dits, axis=0)
            finalitshfts = torch.cat(ditshfts, axis=0)
<<<<<<< HEAD
    if model_name != "lpkt":
=======
    if model_name != 'lpkt':
>>>>>>> faa4d018
        return qidxs, finalqs, finalcs, finalrs, finalts, finalqshfts, finalcshfts, finalrshfts, finaltshfts, finald, finaldshft  
    else: 
        return qidxs, finalqs, finalcs, finalrs, finalts, finalits, finalqshfts, finalcshfts, finalrshfts, finaltshfts, finalitshfts, finald, finaldshft

# def predict_each_group2(curdforget, dforget, is_repeat, qidx, uid, idx, curqin, curcin, currin, model_name, model, t, cq, cc, cr, end, fout, atkt_pad=False, maxlen=200):
def predict_each_group2(dtotal, dcur, dforget, curdforget, is_repeat, qidx, uid, idx, model_name, model, t, end, fout, atkt_pad=False, maxlen=200):
    """not use the predict result
    """
    curqin, curcin, currin, curtin = dcur["curqin"], dcur["curcin"], dcur["currin"], dcur["curtin"]
    cq, cc, cr, ct = dtotal["cq"], dtotal["cc"], dtotal["cr"], dtotal["ct"]
    if model_name == "lpkt":
        cit = dtotal["cit"]
    nextcin, nextrin = curcin, currin
    import copy
    nextdforget = copy.deepcopy(curdforget)
    ctrues, cpreds = [], []
    # 以下这些用的是同一个历史,可以并行
    # 不用预测结果
    if model_name == "lpkt":
        qidxs, finalqs, finalcs, finalrs, finalts, finalits, finalqshfts, finalcshfts, finalrshfts, finaltshfts, finalitshfts, finald, finaldshft = prepare_data(model_name, is_repeat, qidx, dcur, curdforget, dtotal, dforget, t, end)
    else:
        qidxs, finalqs, finalcs, finalrs, finalts, finalqshfts, finalcshfts, finalrshfts, finaltshfts, finald, finaldshft = prepare_data(model_name, is_repeat, qidx, dcur, curdforget, dtotal, dforget, t, end)
    bidx, bz = 0, 128
    while bidx < finalcs.shape[0]:
        curc, curr = finalcs[bidx: bidx+bz], finalrs[bidx: bidx+bz]
        curcshft, currshft = finalcshfts[bidx: bidx+bz], finalrshfts[bidx: bidx+bz]
        curqidxs = qidxs[bidx: bidx+bz]
        curq, curqshft = torch.tensor([[]]), torch.tensor([[]])
        if finalqs.shape[0] > 0:
            curq = finalqs[bidx: bidx+bz]
            curqshft = finalqshfts[bidx: bidx+bz]
        curt, curtshft = torch.tensor([[]]), torch.tensor([[]])
        if finalts.shape[0] > 0:
            curt = finalts[bidx: bidx+bz]
            curtshft = finaltshfts[bidx: bidx+bz]
        curd, curdshft = dict(), dict()
        if model_name == "dkt_forget":
            for key in finald:
                curd[key] = finald[key][bidx: bidx+bz]
                curdshft[key] = finaldshft[key][bidx: bidx+bz]
        if model_name == "lpkt":
            curit = finalits[bidx: bidx+bz]
            curitshft = finalitshfts[bidx: bidx+bz]
        ## start predict
        ccq = torch.cat((curq[:,0:1], curqshft), dim=1)
        ccc = torch.cat((curc[:,0:1], curcshft), dim=1)
        ccr = torch.cat((curr[:,0:1], currshft), dim=1)
        cct = torch.cat((curt[:,0:1], curtshft), dim=1)
        if model_name in ["dkt", "dkt+"]:
            y = model(curc.long(), curr.long())
            y = (y * one_hot(curcshft.long(), model.num_c)).sum(-1)
        elif model_name in ["dkt_forget"]:
            dgaps = dict()
            for key in curd:
                dgaps[key] = curd[key]
            for key in curdshft:
                dgaps["shft_"+key] = curdshft[key]
            y = model(curc.long(), curr.long(), dgaps)
            # y = model(curc.long(), curr.long(), curd, curdshft)
            y = (y * one_hot(curcshft.long(), model.num_c)).sum(-1)
        elif model_name in ["dkvmn","deep_irt", "skvmn"]:
            y = model(ccc.long(), ccr.long())
            y = y[:,1:]
        elif model_name in ["kqn", "sakt"]:
            y = model(curc.long(), curr.long(), curcshft.long())
        elif model_name == "saint":
            y = model(ccq.long(), ccc.long(), curr.long())
            y = y[:, 1:]
        elif model_name in ["akt", "akt_vector", "akt_norasch", "akt_mono", "akt_attn", "aktattn_pos", "aktmono_pos", "akt_raschx", "akt_raschy", "aktvec_raschx"]:                                
            y, reg_loss = model(ccc.long(), ccr.long(), ccq.long())
            y = y[:,1:]
        elif model_name in ["atkt", "atktfix"]:
            # print(f"atkt_pad: {atkt_pad}")
            if atkt_pad == True:
                oricurclen = curc.shape[1]
                padlen = maxlen-1-oricurclen
                # print(f"padlen: {padlen}, curc: {curc.shape}")
                pad = torch.tensor([0]*padlen).unsqueeze(0).expand(curc.shape[0], padlen).to(device)
                curc = torch.cat((curc, pad), axis=1)
                curr = torch.cat((curr, pad), axis=1)
                curcshft = torch.cat((curcshft, pad), axis=1)
            y, _ = model(curc.long(), curr.long())
            y = (y * one_hot(curcshft.long(), model.num_c)).sum(-1)
        elif model_name == "lpkt":
            ccit = torch.cat((curit[:,0:1], curitshft), dim=1)
            print(f"ccc:{torch.max(ccc)}")
            print(f"ccr:{torch.max(ccr)}")
            print(f"ccit:{torch.max(ccit)}")
            y = model(ccc.long(), ccr.long(), ccit.long())
            y = y[:, 1:]
        elif model_name == "gkt":
            y = model(ccc.long(), ccr.long())
            # print(f"y: {y}")
            # y = y[:, t-1:t]
        elif model_name == "hawkes":
            y = model(ccc.long(), ccq.long(), cct.long(), ccr.long())
            pred = y[0][-1]
        if model_name in ["atkt", "atktfix"] and atkt_pad == True:
            # print(f"use idx: {oricurclen-1}")
            pred = y[:, oricurclen-1].tolist()
            # assert ccr[:, t] == curcshft[:, t-1]
            true = currshft[:, oricurclen-1].tolist()
            # print(true)
            # true = curcshft[:, t-1].tolist()
        else:
            pred = y[:, -1].tolist()
            true = ccr[:, -1].tolist()
        
        # print(f"pred: {len(pred)}, true: {true}")

        # save pred res
        ctrues.extend(true)
        cpreds.extend(pred)

        # output
        
        for i in range(0, curc.shape[0]):
            clist, rlist = curc[i].long().tolist()[0:t], curr[i].long().tolist()[0:t]
            cshftlist, rshftlist = curcshft[i].long().tolist()[0:t], currshft[i].long().tolist()[0:t]
            qidx = curqidxs[i]
            predl = 1 if pred[i] >= 0.5 else 0
            # print("\t".join([str(idx), str(uid), str(bidx+i), str(qidx), str(len(clist)), str(clist), str(rlist), str(cshftlist), str(rshftlist), str(true[i]), str(pred[i]), str(predl)]))
            fout.write("\t".join([str(idx), str(uid), str(bidx+i), str(qidx), str(len(clist)), str(clist), str(rlist), str(cshftlist), str(rshftlist), str(true[i]), str(pred[i]), str(predl)]) + "\n")

        bidx += bz
    return qidxs, ctrues, cpreds

def save_currow_question_res(idx, dcres, dqres, qidxs, ctrues, cpreds, uid, fout):
    # save res
    dqidx = dict()
    # dhigh, dlow = dict(), dict()
    for i in range(0, len(qidxs)):
        true, pred = ctrues[i], cpreds[i]
        qidx = qidxs[i]
        dqidx.setdefault(qidx, {"trues": [], "preds": []})
        dqidx[qidx]["trues"].append(true)
        dqidx[qidx]["preds"].append(pred)

    for qidx in dqidx:
        ctrues, cpreds = dqidx[qidx]["trues"], dqidx[qidx]["preds"]
        late_mean, late_vote, late_all = save_each_question_res(dcres, dqres, ctrues, cpreds)
        # print("\t".join([str(idx), str(uid), str(qidx), str(late_mean), str(late_vote), str(late_all)]))
        fout.write("\t".join([str(idx), str(uid), str(qidx), str(late_mean), str(late_vote), str(late_all)]) + "\n")<|MERGE_RESOLUTION|>--- conflicted
+++ resolved
@@ -936,11 +936,7 @@
         if cit.shape[0] > 0:
             finalits = torch.cat(dits, axis=0)
             finalitshfts = torch.cat(ditshfts, axis=0)
-<<<<<<< HEAD
-    if model_name != "lpkt":
-=======
     if model_name != 'lpkt':
->>>>>>> faa4d018
         return qidxs, finalqs, finalcs, finalrs, finalts, finalqshfts, finalcshfts, finalrshfts, finaltshfts, finald, finaldshft  
     else: 
         return qidxs, finalqs, finalcs, finalrs, finalts, finalits, finalqshfts, finalcshfts, finalrshfts, finaltshfts, finalitshfts, finald, finaldshft
