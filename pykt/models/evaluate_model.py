import numpy as np
import torch
from torch import nn
from torch.nn.functional import one_hot
from sklearn import metrics
from ..datasets.lpkt_utils import generate_time2idx

import pandas as pd

device = "cpu" if not torch.cuda.is_available() else "cuda"
CUDA_LAUNCH_BLOCKING=1

def save_cur_predict_result(dres, q, r, d, t, m, sm, p):
    # dres, q, r, qshft, rshft, m, sm, y
    results = []
    for i in range(0, t.shape[0]):
        cps = torch.masked_select(p[i], sm[i]).detach().cpu()
        cts = torch.masked_select(t[i], sm[i]).detach().cpu()
    
        cqs = torch.masked_select(q[i], m[i]).detach().cpu()
        crs = torch.masked_select(r[i], m[i]).detach().cpu()

        cds = torch.masked_select(d[i], sm[i]).detach().cpu()

        qs, rs, ts, ps, ds = [], [], [], [], []
        for cq, cr in zip(cqs.int(), crs.int()):
            qs.append(cq.item())
            rs.append(cr.item())
        for ct, cp, cd in zip(cts.int(), cps, cds.int()):
            ts.append(ct.item())
            ps.append(cp.item())
            ds.append(cd.item())
        try:
            auc = metrics.roc_auc_score(
                y_true=np.array(ts), y_score=np.array(ps)
            )
            
        except Exception as e:
            # print(e)
            auc = -1
        prelabels = [1 if p >= 0.5 else 0 for p in ps]
        acc = metrics.accuracy_score(ts, prelabels)
        dres[len(dres)] = [qs, rs, ds, ts, ps, prelabels, auc, acc]
        results.append(str([qs, rs, ds, ts, ps, prelabels, auc, acc]))
    return "\n".join(results)

def evaluate(model, test_loader, model_name, save_path=""):
    if save_path != "":
        fout = open(save_path, "w", encoding="utf8")
    with torch.no_grad():
        y_trues = []
        y_scores = []
        dres = dict()
        for data in test_loader:
            # if model_name in ["dkt_forget", "lpkt"]:
            #     q, c, r, qshft, cshft, rshft, m, sm, d, dshft = data
            if model_name in ["dkt_forget"]:
                dcur, dgaps = data
            else:
                dcur = data
            q, c, r = dcur["qseqs"], dcur["cseqs"], dcur["rseqs"]
            qshft, cshft, rshft = dcur["shft_qseqs"], dcur["shft_cseqs"], dcur["shft_rseqs"]
            m, sm = dcur["masks"], dcur["smasks"]
            q, c, r, qshft, cshft, rshft, m, sm = q.to(device), c.to(device), r.to(device), qshft.to(device), cshft.to(device), rshft.to(device), m.to(device), sm.to(device)
            if model.model_name=='iekt':
                model.model.eval()
            else:
                model.eval()

            # print(f"before y: {y.shape}")
            cq = torch.cat((q[:,0:1], qshft), dim=1)
            cc = torch.cat((c[:,0:1], cshft), dim=1)
            cr = torch.cat((r[:,0:1], rshft), dim=1)
            if model_name in ["dkt", "dkt+"]:
                y = model(c.long(), r.long())
                y = (y * one_hot(cshft.long(), model.num_c)).sum(-1)
            elif model_name in ["dkt_forget"]:
                y = model(c.long(), r.long(), dgaps)
                y = (y * one_hot(cshft.long(), model.num_c)).sum(-1)
            elif model_name in ["dkvmn", "skvmn"]:
                y = model(cc.long(), cr.long())
                y = y[:,1:]
            elif model_name in ["kqn", "sakt"]:
                y = model(c.long(), r.long(), cshft.long())
            elif model_name == "saint":
                y = model(cq.long(), cc.long(), r.long())
                y = y[:, 1:]
            elif model_name in ["akt", "akt_vector", "akt_norasch", "akt_mono", "akt_attn", "aktattn_pos", "aktmono_pos", "akt_raschx", "akt_raschy", "aktvec_raschx"]:                                
                y, reg_loss = model(cc.long(), cr.long(), cq.long())
                y = y[:,1:]
            elif model_name in ["atkt", "atktfix"]:
                y, _ = model(c.long(), r.long())
                y = (y * one_hot(cshft.long(), model.num_c)).sum(-1)
            elif model_name == "gkt":
                y = model(cc.long(), cr.long())
            elif model_name == "lpkt":
                # cat = torch.cat((d["at_seqs"][:,0:1], dshft["at_seqs"]), dim=1).to(device)
                cit = torch.cat((dcur["itseqs"][:,0:1], dcur["shft_itseqs"]), dim=1)
                y = model(cq.long(), cr.long(), cit.long())
                y = y[:,1:]  
            elif model_name == "hawkes":
                ct = torch.cat((dcur["tseqs"][:,0:1], dcur["shft_tseqs"]), dim=1)
                # csm = torch.cat((dcur["smasks"][:,0:1], dcur["smasks"]), dim=1)
                y = model(cc.long(), cq.long(), ct.long(), cr.long())#, csm.long())
                y = y[:, 1:]
            elif model_name == "iekt":
                y = model.predict_one_step(data)
                c,cshft = q,qshft#question level 
            # print(f"after y: {y.shape}")
            # save predict result
            if save_path != "":
                result = save_cur_predict_result(dres, c, r, cshft, rshft, m, sm, y)
                fout.write(result+"\n")

            y = torch.masked_select(y, sm).detach().cpu()
            t = torch.masked_select(rshft, sm).detach().cpu()

            y_trues.append(t.numpy())
            y_scores.append(y.numpy())
        ts = np.concatenate(y_trues, axis=0)
        ps = np.concatenate(y_scores, axis=0)
        print(f"ts.shape: {ts.shape}, ps.shape: {ps.shape}")
        auc = metrics.roc_auc_score(y_true=ts, y_score=ps)

        prelabels = [1 if p >= 0.5 else 0 for p in ps]
        acc = metrics.accuracy_score(ts, prelabels)
    # if save_path != "":
    #     pd.to_pickle(dres, save_path+".pkl")
    return auc, acc

def early_fusion(curhs, model, model_name):
<<<<<<< HEAD
    if model_name in ["dkvmn","skvmn"]:
=======
    if model_name in ["dkvmn", "skvmn"]:
>>>>>>> c3f8f8dc
        p = model.p_layer(model.dropout_layer(curhs[0]))
        p = torch.sigmoid(p)
        p = p.squeeze(-1)
    elif model_name in ["deep_irt"]:
        p = model.p_layer(curhs[0])
        stu_ability = model.ability_layer(curhs[0])#equ 12
        que_diff = model.diff_layer(curhs[1])#equ 13
        p = torch.sigmoid(3.0*stu_ability-que_diff)#equ 14
        p = p.squeeze(-1)
    elif model_name in ["akt", "akt_vector", "akt_norasch", "akt_mono", "akt_attn", "aktattn_pos", "aktmono_pos", "akt_raschx", "akt_raschy", "aktvec_raschx"]:
        output = model.out(curhs[0]).squeeze(-1)
        m = nn.Sigmoid()
        p = m(output)
    elif model_name == "saint":
        p = model.out(model.dropout(curhs[0]))
        p = torch.sigmoid(p).squeeze(-1)
    elif model_name == "sakt":
        p = torch.sigmoid(model.pred(model.dropout_layer(curhs[0]))).squeeze(-1)
    elif model_name == "kqn":
        logits = torch.sum(curhs[0] * curhs[1], dim=1) # (batch_size, max_seq_len)
        p = model.sigmoid(logits)
    elif model_name == "hawkes":
        p = curhs[0].sigmoid()
    elif model_name == "lpkt":
        p = model.sig(model.linear_5(torch.cat((curhs[1], curhs[0]), 1))).sum(1) / model.d_k
    return p

def late_fusion(dcur, curdf, fusion_type=["mean", "vote", "all"]):
    high, low = [], []
    for pred in curdf["preds"]:
        if pred >= 0.5:
            high.append(pred)
        else:
            low.append(pred)

    if "mean" in fusion_type:
        dcur.setdefault("late_mean", [])
        dcur["late_mean"].append(round(curdf["preds"].mean().astype(float), 4))
    if "vote" in fusion_type:
        dcur.setdefault("late_vote", [])
        correctnum = list(curdf["preds"]>=0.5).count(True)
        late_vote = np.mean(high) if correctnum / len(curdf["preds"]) >= 0.5 else np.mean(low)
        dcur["late_vote"].append(late_vote)
    if "all" in fusion_type:
        dcur.setdefault("late_all", [])
        late_all = np.mean(high) if correctnum == len(curdf["preds"]) else np.mean(low)
        dcur["late_all"].append(late_all)
    return 

def effective_fusion(df, model, model_name, fusion_type):
    dres = dict()
    df = df.groupby("qidx", as_index=True, sort=True)#.mean()

    curhs, curr = [[], []], []
    dcur = {"late_trues": [], "qidxs": [], "questions": [], "concepts": [], "row": [], "concept_preds": []}
<<<<<<< HEAD
    hasearly = ["dkvmn","deep_irt", "skvmn", "kqn", "akt", "saint", "sakt", "hawkes", "akt_vector", "akt_norasch", "akt_mono", "akt_attn", "aktattn_pos", "aktmono_pos", "akt_raschx", "akt_raschy", "aktvec_raschx", "lpkt"]
=======
    hasearly = ["dkvmn", "skvmn", "akt", "saint", "sakt", "hawkes", "akt_vector", "akt_norasch", "akt_mono", "akt_attn", "aktattn_pos", "aktmono_pos", "akt_raschx", "akt_raschy", "aktvec_raschx"]
>>>>>>> c3f8f8dc
    for ui in df:
        # 一题一题处理
        curdf = ui[1]
        if model_name in hasearly and model_name not in ["kqn","lpkt","deep_irt"]:
            curhs[0].append(curdf["hidden"].mean().astype(float))
        elif model_name == "kqn":
            curhs[0].append(curdf["ek"].mean().astype(float))
            curhs[1].append(curdf["es"].mean().astype(float))
        elif model_name == "lpkt":
            curhs[0].append(curdf["h"].mean().astype(float))
            curhs[1].append(curdf["e_data"].mean().astype(float))
        elif model_name == "deep_irt":
            curhs[0].append(curdf["h"].mean().astype(float))
            curhs[1].append(curdf["k"].mean().astype(float))
        else:
            # print(f"model: {model_name} has no early fusion res!")
            pass

        curr.append(curdf["response"].mean().astype(int))
        dcur["late_trues"].append(curdf["response"].mean().astype(int))
        dcur["qidxs"].append(ui[0])
        dcur["row"].append(curdf["row"].mean().astype(int))
        dcur["questions"].append(",".join([str(int(s)) for s in curdf["questions"].tolist()]))
        dcur["concepts"].append(",".join([str(int(s)) for s in curdf["concepts"].tolist()]))
        late_fusion(dcur, curdf)
        # save original predres in concepts
        dcur["concept_preds"].append(",".join([str(round(s, 4)) for s in (curdf["preds"].tolist())]))

    for key in dcur:
        dres.setdefault(key, [])
        dres[key].append(np.array(dcur[key]))
    # early fusion
    if "early_fusion" in fusion_type and model_name in hasearly:
        curhs = [torch.tensor(curh).float().to(device) for curh in curhs]
        curr = torch.tensor(curr).long().to(device)
        p = early_fusion(curhs, model, model_name)
        dres.setdefault("early_trues", [])
        dres["early_trues"].append(curr.cpu().numpy())
        dres.setdefault("early_preds", [])
        dres["early_preds"].append(p.cpu().numpy())
    return dres

def group_fusion(dmerge, model, model_name, fusion_type, fout):
    hs, sms, cq, cc, rs, ps, qidxs, rests, orirows = dmerge["hs"], dmerge["sm"], dmerge["cq"], dmerge["cc"], dmerge["cr"], dmerge["y"], dmerge["qidxs"], dmerge["rests"], dmerge["orirow"]
    if cq.shape[1] == 0:
        cq = cc

    hasearly = ["dkvmn", "skvmn", "kqn", "akt", "saint", "sakt", "hawkes", "akt_vector", "akt_norasch", "akt_mono", "akt_attn", "aktattn_pos", "aktmono_pos", "akt_raschx", "akt_raschy", "aktvec_raschx", "lpkt"]
    
    alldfs, drest = [], dict() # not predict infos!
    # print(f"real bz in group fusion: {rs.shape[0]}")
    realbz = rs.shape[0]
    for bz in range(rs.shape[0]):
        cursm = ([0] + sms[bz].cpu().tolist())
        curqidxs = ([-1] + qidxs[bz].cpu().tolist())
        currests = ([-1] + rests[bz].cpu().tolist())
        currows = ([-1] + orirows[bz].cpu().tolist())
        curps = ([-1] + ps[bz].cpu().tolist())
        # print(f"qid: {len(curqidxs)}, select: {len(cursm)}, response: {len(rs[bz].cpu().tolist())}, preds: {len(curps)}")
        df = pd.DataFrame({"qidx": curqidxs, "rest": currests, "row": currows, "select": cursm, 
                "questions": cq[bz].cpu().tolist(), "concepts": cc[bz].cpu().tolist(), "response": rs[bz].cpu().tolist(), "preds": curps})
        if model_name in hasearly and model_name not in ["kqn","lpkt","deep_irt"]:
            df["hidden"] = [np.array(a) for a in hs[0][bz].cpu().tolist()]
        elif model_name == "kqn":
            df["ek"] = [np.array(a) for a in hs[0][bz].cpu().tolist()]
            df["es"] = [np.array(a) for a in hs[1][bz].cpu().tolist()]
        elif model_name == "lpkt":
            # print(f"hidden:{hs[0].shape}")
            df["h"] = [np.array(a) for a in hs[0][bz].cpu().tolist()]
            # print(f"e_data:{hs[1].shape}")
            df["e_data"] = [np.array(a) for a in hs[1][bz].cpu().tolist()]
        elif model_name == "deep_irt":
            df["h"] = [np.array(a) for a in hs[0][bz].cpu().tolist()]
            df["k"] = [np.array(a) for a in hs[1][bz].cpu().tolist()]
        df = df[df["select"] != 0]
        alldfs.append(df)
    
    effective_dfs, rest_start = [], -1
    flag = False
    for i in range(len(alldfs) - 1, -1, -1):
        df = alldfs[i]
        counts = (df["rest"] == 0).value_counts()
        if not flag and False not in counts: # has no question rest > 0
            flag =True
            effective_dfs.append(df)
            rest_start = i + 1
        elif flag:
            effective_dfs.append(df)
    if rest_start == -1:
        rest_start = 0
    # merge rest
    for key in dmerge.keys():
        if key == "hs":
            drest[key] = []
            if model_name in hasearly and model_name not in ["kqn","lpkt","deep_irt"]:
                drest[key] = [dmerge[key][0][rest_start:]]
            elif model_name in ["kqn","lpkt","deep_irt"]:
                drest[key] = [dmerge[key][0][rest_start:], dmerge[key][1][rest_start:]]             
        else:
            drest[key] = dmerge[key][rest_start:] 
    restlen = drest["cr"].shape[0]

    dfs = dict()
    for df in effective_dfs:
        for i, row in df.iterrows():
            for key in row.keys():
                dfs.setdefault(key, [])
                dfs[key].extend([row[key]])
    df = pd.DataFrame(dfs)
    # print(f"real bz: {realbz}, effective_dfs: {len(effective_dfs)}, rest_start: {rest_start}, drestlen: {restlen}, predict infos: {df.shape}")

    if df.shape[0] == 0:
        return {}, drest

    dres = effective_fusion(df, model, model_name, fusion_type)
            
    dfinal = dict()
    for key in dres:
        dfinal[key] = np.concatenate(dres[key], axis=0)
    early = False
    if model_name in hasearly and "early_fusion" in fusion_type:
        early = True
    save_question_res(dfinal, fout, early)
    return dfinal , drest

def save_question_res(dres, fout, early=False):
    # print(f"dres: {dres.keys()}")
    # qidxs, late_trues, late_mean, late_vote, late_all, early_trues, early_preds
    for i in range(0, len(dres["qidxs"])):
        row, qidx, qs, cs, lt, lm, lv, la = dres["row"][i], dres["qidxs"][i], dres["questions"][i], dres["concepts"][i], \
            dres["late_trues"][i], dres["late_mean"][i], dres["late_vote"][i], dres["late_all"][i]
        conceptps = dres["concept_preds"][i]
        curres = [row, qidx, qs, cs, conceptps, lt, lm, lv, la]
        if early:
            et, ep = dres["early_trues"][i], dres["early_preds"][i]
            curres = curres + [et, ep]
        curstr = "\t".join([str(round(s, 4)) if type(s) == type(0.1) or type(s) == np.float32 else str(s) for s in curres])
        fout.write(curstr + "\n")

def evaluate_question(model, test_loader, model_name, fusion_type=["early_fusion", "late_fusion"], save_path=""):
    # dkt / dkt+ / dkt_forget / atkt: give past -> predict all. has no early fusion!!!
    # dkvmn / akt / saint: give cur -> predict cur
    # sakt: give past+cur -> predict cur
    # kqn: give past+cur -> predict cur
    hasearly = ["dkvmn", "skvmn", "kqn", "akt", "saint", "sakt", "hawkes", "akt_vector", "akt_norasch", "akt_mono", "akt_attn", "aktattn_pos", "aktmono_pos", "akt_raschx", "akt_raschy", "aktvec_raschx", "lpkt"]
    if save_path != "":
        fout = open(save_path, "w", encoding="utf8")
        if model_name in hasearly:
            fout.write("\t".join(["orirow", "qidx", "questions", "concepts", "concept_preds", "late_trues", "late_mean", "late_vote", "late_all", "early_trues", "early_preds"]) + "\n")
        else:
            fout.write("\t".join(["orirow", "qidx", "questions", "concepts", "concept_preds", "late_trues", "late_mean", "late_vote", "late_all"]) + "\n")
    with torch.no_grad():
        dinfos = dict()
        dhistory = dict()
        history_keys = ["hs", "sm", "cq", "cc", "cr", "y", "qidxs", "rests", "orirow"]
        # for key in history_keys:
        #     dhistory[key] = []
        y_trues, y_scores = [], []
        lenc = 0
        for data in test_loader:
            if model_name in ["dkt_forget"]:
                dcurori, dgaps, dqtest = data
            else:
                dcurori, dqtest = data

            q, c, r = dcurori["qseqs"], dcurori["cseqs"], dcurori["rseqs"]
            qshft, cshft, rshft = dcurori["shft_qseqs"], dcurori["shft_cseqs"], dcurori["shft_rseqs"]
            m, sm = dcurori["masks"], dcurori["smasks"]
            q, c, r, qshft, cshft, rshft, m, sm = q.to(device), c.to(device), r.to(device), qshft.to(device), cshft.to(device), rshft.to(device), m.to(device), sm.to(device)
            # if model_name in ["lpkt"]:
            #     it, itshft = dcurori["itseqs"], dcurori["shft_itseqs"]
            #     it = it.to(device)
            #     itshft = itshft.to(device)

            qidxs, rests, orirow = dqtest["qidxs"], dqtest["rests"], dqtest["orirow"]
            lenc += q.shape[0]
            # print("="*20)
            # print(f"start predict seqlen: {lenc}")
            model.eval()

            # print(f"before y: {y.shape}")
            cq = torch.cat((q[:,0:1], qshft), dim=1)
            cc = torch.cat((c[:,0:1], cshft), dim=1)
            cr = torch.cat((r[:,0:1], rshft), dim=1)
            dcur = dict()
<<<<<<< HEAD
            if model_name in ["dkvmn","skvmn"]:
=======
            if model_name in ["dkvmn", "skvmn"]:
>>>>>>> c3f8f8dc
                y, h = model(cc.long(), cr.long(), True)
                y = y[:,1:]
            elif model_name in ["deep_irt"]:
                y, h, k = model(cc.long(), cr.long(), True)
                y = y[:,1:]
                
            elif model_name in ["akt", "akt_vector", "akt_norasch", "akt_mono", "akt_attn", "aktattn_pos", "aktmono_pos", "akt_raschx", "akt_raschy", "aktvec_raschx"]:
                y, reg_loss, h = model(cc.long(), cr.long(), cq.long(), True)
                y = y[:,1:]
            elif model_name == "saint":
                y, h = model(cq.long(), cc.long(), r.long(), True)
                y = y[:,1:]
            elif model_name == "sakt":
                y, h = model(c.long(), r.long(), cshft.long(), True)
                start_hemb = torch.tensor([-1] * (h.shape[0] * h.shape[2])).reshape(h.shape[0], 1, h.shape[2]).to(device)
                # print(start_hemb.shape, h.shape)
                h = torch.cat((start_hemb, h), dim=1) # add the first hidden emb
            elif model_name == "kqn":
                y, ek, es = model(c.long(), r.long(), cshft.long(), True)
                # print(f"ek: {ek.shape},  es: {es.shape}")
                start_hemb = torch.tensor([-1] * (ek.shape[0] * ek.shape[2])).reshape(ek.shape[0], 1, ek.shape[2]).to(device)
                ek = torch.cat((start_hemb, ek), dim=1) # add the first hidden emb
                es = torch.cat((start_hemb, es), dim=1) # add the first hidden emb  
            elif model_name in ["dkt", "dkt+"]:
                y = model(c.long(), r.long())
                y = (y * one_hot(cshft.long(), model.num_c)).sum(-1)
            elif model_name in ["dkt_forget"]:
                y = model(c.long(), r.long(), dgaps)
                y = (y * one_hot(cshft.long(), model.num_c)).sum(-1)
            elif model_name in ["atkt", "atktfix"]:
                y, _ = model(c.long(), r.long())
                y = (y * one_hot(cshft.long(), model.num_c)).sum(-1)
            elif model_name == "gkt":
                y = model(cc.long(), cr.long())
            elif model_name == "hawkes":
                ct = torch.cat((dcurori["tseqs"][:,0:1], dcurori["shft_tseqs"]), dim=1)
                y = model(cc.long(), cq.long(), ct.long(), cr.long(), True)
                y, h = y[:, 1:]
            elif model_name == "lpkt":
                cit = torch.cat((dcurori["itseqs"][:,0:1], dcurori["shft_itseqs"]), dim=1)
                y, h, e_data = model(cq.long(), cr.long(), cit.long(), at_data=None, qtest=True)
                start_hemb = torch.tensor([-1] * (h.shape[0] * h.shape[2])).reshape(h.shape[0], 1, h.shape[2]).to(device) # add the first hidden emb
                h = torch.cat((start_hemb, h), dim=1)
                # e_data = torch.cat((start_hemb, e_data), dim=1)
                y = y[:, 1:]

            concepty = torch.masked_select(y, sm).detach().cpu()
            conceptt = torch.masked_select(rshft, sm).detach().cpu()

            y_trues.append(conceptt.numpy())
            y_scores.append(concepty.numpy())

            # hs, sms, rs, ps, qidxs, model, model_name, fusion_type
            hs = []
            if model_name == "kqn":
                hs = [ek, es]
            elif model_name == "lpkt":
                hs = [h, e_data]
            elif model_name == "deep_irt":
                hs = [h,k]
            elif model_name in hasearly:
                hs = [h]
            dcur["hs"], dcur["sm"], dcur["cq"], dcur["cc"], dcur["cr"], dcur["y"], dcur["qidxs"], dcur["rests"], dcur["orirow"] = hs, sm, cq, cc, cr, y, qidxs, rests, orirow
            # merge history
            dmerge = dict()
            for key in history_keys:
                if len(dhistory) == 0:
                    dmerge[key] = dcur[key]
                else:
                    if key == "hs":
                        dmerge[key] = []
                        if model_name == "kqn":
                            dmerge[key] = [[], []]
                            dmerge[key][0] = torch.cat((dhistory[key][0], dcur[key][0]), dim=0)
                            dmerge[key][1] = torch.cat((dhistory[key][1], dcur[key][1]), dim=0)
                        elif model_name == "lpkt":
                            dmerge[key] = [[], []]
                            dmerge[key][0] = torch.cat((dhistory[key][0], dcur[key][0]), dim=0)
                            dmerge[key][1] = torch.cat((dhistory[key][1], dcur[key][1]), dim=0)
                        elif model_name == "deep_irt":
                            dmerge[key] = [[], []]
                            dmerge[key][0] = torch.cat((dhistory[key][0], dcur[key][0]), dim=0)
                            dmerge[key][1] = torch.cat((dhistory[key][1], dcur[key][1]), dim=0)
                        elif model_name in hasearly:
                            dmerge[key] = [torch.cat((dhistory[key][0], dcur[key][0]), dim=0)]                            
                    else:
                        dmerge[key] = torch.cat((dhistory[key], dcur[key]), dim=0)
                
            dcur, dhistory = group_fusion(dmerge, model, model_name, fusion_type, fout)
            for key in dcur:
                dinfos.setdefault(key, [])
                dinfos[key].append(dcur[key])

            if "early_fusion" in dinfos and "late_fusion" in dinfos:
                assert dinfos["early_trues"][-1].all() == dinfos["late_trues"][-1].all()
            # import sys
            # sys.exit()
        # ori concept eval
        aucs, accs = dict(), dict()
        ts = np.concatenate(y_trues, axis=0)
        ps = np.concatenate(y_scores, axis=0)
        # print(f"ts.shape: {ts.shape}, ps.shape: {ps.shape}")
        auc = metrics.roc_auc_score(y_true=ts, y_score=ps)
        prelabels = [1 if p >= 0.5 else 0 for p in ps]
        acc = metrics.accuracy_score(ts, prelabels)
        aucs["concepts"] = auc
        accs["concepts"] = acc

        # print(f"dinfos: {dinfos.keys()}")
        for key in dinfos:
            if key not in ["late_mean", "late_vote", "late_all", "early_preds"]:
                continue
            ts = np.concatenate(dinfos['late_trues'], axis=0) # early_trues == late_trues
            ps = np.concatenate(dinfos[key], axis=0)
            # print(f"key: {key}, ts.shape: {ts.shape}, ps.shape: {ps.shape}")
            auc = metrics.roc_auc_score(y_true=ts, y_score=ps)
            prelabels = [1 if p >= 0.5 else 0 for p in ps]
            acc = metrics.accuracy_score(ts, prelabels)
            aucs[key] = auc
            accs[key] = acc
    return aucs, accs


def log2(t):
    import math
    return round(math.log(t+1, 2))

def calC(row, data_config):
    repeated_gap, sequence_gap, past_counts = [], [], []
    uid = row["uid"]
    # default: concepts
    skills = row["concepts"].split(",")
    timestamps = row["timestamps"].split(",")
    dlastskill, dcount = dict(), dict()
    pret = None
    idx = -1
    for s, t in zip(skills, timestamps):
        idx += 1
        s, t = int(s), int(t)
        if s not in dlastskill or s == -1:
            curRepeatedGap = 0
        else:
            curRepeatedGap = log2((t - dlastskill[s]) / 1000 / 60) + 1 # minutes
        dlastskill[s] = t

        repeated_gap.append(curRepeatedGap)
        if pret == None or t == -1:
            curLastGap = 0
        else:
            curLastGap = log2((t - pret) / 1000 / 60) + 1
        pret = t
        sequence_gap.append(curLastGap)

        dcount.setdefault(s, 0)
        ccount = log2(dcount[s])
        ccount = data_config["num_pcount"] - 1 if ccount >= data_config["num_pcount"] else ccount
        past_counts.append(ccount)
        
        dcount[s] += 1
    return repeated_gap, sequence_gap, past_counts       

def calT4lpkt(row, data_config, at2idx, it2idx):
    seq_at, seq_it = [], []
    uid = row["uid"]
    # default: concepts
    skills = row["concepts"].split(",")
    timestamps = row["timestamps"].split(",")

    shft_timestamps = [0] + timestamps[:-1]
    it = np.maximum(np.minimum((np.array(timestamps) - np.array(shft_timestamps)) // 60, 43200),-1)
    seq_it = [self.it2idx[str(t)] for t in it]

    return seq_at, seq_it     

def get_info_dkt_forget(row, data_config):
    dforget = dict()
    rgap, sgap, pcount = calC(row, data_config)

    ## TODO
    dforget["rgaps"], dforget["sgaps"], dforget["pcounts"] = rgap, sgap, pcount
    return dforget

def get_info_lpkt(row, data_config, at2idx, it2idx):
    dlpkt = dict()
    at_seqs, it_seqs = calT4lpkt(row, data_config)

    ## TODO
    dlpkt["at_seqs"], dlpkt["it_seqs"] = at_seqs, it_seqs
    return dlpkt

def evaluate_splitpred_question(model, data_config, testf, model_name, save_path="", use_pred=False, train_ratio=0.2, atkt_pad=False):
    if save_path != "":
        fout = open(save_path, "w", encoding="utf8")
    if model_name == "lpkt":
        at2idx, it2idx = generate_time2idx(data_config)
    with torch.no_grad():
        y_trues = []
        y_scores = []
        dres = dict()
        idx = 0
        df = pd.read_csv(testf)
        dcres, dqres = {"trues": [], "preds": []}, {"trues": [], "late_mean": [], "late_vote": [], "late_all": []}
        for i, row in df.iterrows():
            # print(f"idx: {idx}")
            # if idx == 2:
            #     import sys
            #     sys.exit()
            model.eval()

            dforget = dict() if model_name != "dkt_forget" else get_info_dkt_forget(row, data_config, at2idx, it2idx)
            # dlpkt = dict() if model_name != "lpkt" else get_info_lpkt(row, data_config)

            concepts, responses = row["concepts"].split(","), row["responses"].split(",")
            curl = len(responses)

            # print("="*20)
            is_repeat = ["0"] * curl if "is_repeat" not in row else row["is_repeat"].split(",")
            is_repeat = [int(s) for s in is_repeat]
            questions = [] if "questions" not in row else row["questions"].split(",")
            times = [] if "timestamps" not in row else row["timestamps"].split(",")
            if model_name == "lpkt":
<<<<<<< HEAD
                if times != []:
                    times = [int(x) for x in times]
                    shft_times = [0] + times[:-1]
                    it_times = np.maximum(np.minimum((np.array(times) - np.array(shft_times)) // 60, 43200),-1)
                else:
                    it_times = np.ones(len(concepts)).astype(int)
                it_times = [it2idx.get(str(t)) for t in it_times]
=======
                times = [int(x) for x in times]
                shft_times = [0] + times[:-1]
                it_times = np.maximum(np.minimum((np.array(times) - np.array(shft_times)) // 60, 43200),-1)
                it_times = [it2idx.get(str(t)) for t in it_times ]
                # print(f"it:{it_times}")
>>>>>>> c3f8f8dc

            qlen, qtrainlen, ctrainlen = get_cur_teststart(is_repeat, train_ratio)
            # print(f"idx: {idx}, qlen: {qlen}, qtrainlen: {qtrainlen}, ctrainlen: {ctrainlen}")
            # print(concepts)
            # print(responses)
            cq = torch.tensor([int(s) for s in questions]).to(device)
            cc = torch.tensor([int(s) for s in concepts]).to(device)
            cr = torch.tensor([int(s) for s in responses]).to(device)
            ct = torch.tensor([int(s) for s in times]).to(device)
            dtotal = {"cq": cq, "cc": cc, "cr": cr, "ct": ct}
            if model_name == "lpkt":
                cit = torch.tensor([int(s) for s in it_times]).to(device)
                dtotal["cit"] = cit
            # print(f"cc: {cc[0:ctrainlen]}")
            curcin, currin = cc[0:ctrainlen].unsqueeze(0), cr[0:ctrainlen].unsqueeze(0)
            curqin = cq[0:ctrainlen].unsqueeze(0) if cq.shape[0] > 0 else cq
            curtin = ct[0:ctrainlen].unsqueeze(0) if ct.shape[0] > 0 else ct
            if model_name == "lpkt":
                curitin = cit[0:ctrainlen].unsqueeze(0) if cit.shape[0] > 0 else cit
            dcur = {"curqin": curqin, "curcin": curcin, "currin": currin, "curtin": curtin}
            if model_name == "lpkt":
                dcur["curitin"] = curitin
            curdforget = dict()
            for key in dforget:
                dforget[key] = torch.tensor(dforget[key]).to(device)
                curdforget[key] = dforget[key][0:ctrainlen].unsqueeze(0)
            # print(f"curcin: {curcin}")

            t = ctrainlen

            ### 如果不用预测结果，可以从这里并行了
            
            if not use_pred:
                uid, end = row["uid"], curl
                qidx = qtrainlen
                # qidxs, ctrues, cpreds = predict_each_group2(curdforget, dforget, is_repeat, qidx, uid, idx, curqin, curcin, currin, model_name, model, t, cq, cc, cr, end, fout, atkt_pad)
                # qidxs, ctrues, cpreds = predict_each_group2(curdforget, dforget, is_repeat, qidx, uid, idx, dcur, model_name, model, t, dtotal, end, fout, atkt_pad)
                qidxs, ctrues, cpreds = predict_each_group2(dtotal, dcur, dforget, curdforget, is_repeat, qidx, uid, idx, model_name, model, t, end, fout, atkt_pad)
                # 计算
                save_currow_question_res(idx, dcres, dqres, qidxs, ctrues, cpreds, uid, fout)
            else:
                qidx = qtrainlen
                while t < curl:
                    rtmp = [t]
                    for k in range(t+1, curl):
                        if is_repeat[k] != 0:
                            rtmp.append(k)
                        else:
                            break

                    end = rtmp[-1]+1
                    uid = row["uid"]

                    curqin, curcin, currin, curdforget, ctrues, cpreds = predict_each_group(dtotal, dcur, dforget, curdforget, is_repeat, qidx, uid, idx, model_name, model, t, end, fout, atkt_pad)
                    dcur = {"curqin": curqin, "curcin": curcin, "currin": currin, "curtin": curtin}
                    late_mean, late_vote, late_all = save_each_question_res(dcres, dqres, ctrues, cpreds)    
   
                    fout.write("\t".join([str(idx), str(uid), str(qidx), str(late_mean), str(late_vote), str(late_all)]) + "\n")      
                    t = end
                    qidx += 1
            idx += 1

        dfinal = cal_predres(dcres, dqres)
        for key in dfinal:
            fout.write(key + "\t" + str(dfinal[key]) + "\n")
    return dfinal

def get_cur_teststart(is_repeat, train_ratio):
    curl = len(is_repeat)
    # print(is_repeat)
    qlen = is_repeat.count(0)
    qtrainlen = int(qlen * train_ratio)
    qtrainlen = 1 if qtrainlen == 0 else qtrainlen
    qtrainlen = qtrainlen - 1 if qtrainlen == qlen else qtrainlen
    # get real concept len
    ctrainlen, qidx = 0, 0
    i = 0
    while i < curl:
        if is_repeat[i] == 0:
            qidx += 1
        # print(f"i: {i}, curl: {curl}, qidx: {qidx}, qtrainlen: {qtrainlen}")
        # qtrainlen = 7 if qlen>7 else qtrainlen
        if qidx == qtrainlen:
            break
        i += 1
    for j in range(i+1, curl):
        if is_repeat[j] == 0:
            ctrainlen = j
            break
    return qlen, qtrainlen, ctrainlen

# def predict_each_group(curdforget, dforget, is_repeat, qidx, uid, idx, curqin, curcin, currin, model_name, model, t, cq, cc, cr, end, fout, atkt_pad=False, maxlen=200):
def predict_each_group(dtotal, dcur, dforget, curdforget, is_repeat, qidx, uid, idx, model_name, model, t, end, fout, atkt_pad=False, maxlen=200):
    """use the predict result as next question input
    """
    curqin, curcin, currin, curtin = dcur["curqin"], dcur["curcin"], dcur["currin"], dcur["curtin"]
    for key in dcur:
        print(f"649 - {key} shape is {dcur[key].shape}")
    cq, cc, cr, ct = dtotal["cq"], dtotal["cc"], dtotal["cr"], dtotal["ct"]
    if model_name == "lpkt":
        curitin = dcur["curitin"]
        cit = dtotal["cit"]

    nextcin, nextrin = curcin, currin
    import copy
    nextdforget = copy.deepcopy(curdforget)
    ctrues, cpreds = [], []
    for k in range(t, end):
        qin, cin, rin, tin = curqin, curcin, currin, curtin
        if model_name == "lpkt":
            itin = curitin
        # 输入长度大于200时，截断
        # print("cin: ", cin)
        start = 0
        cinlen = cin.shape[1]
        if cinlen >= maxlen - 1:
            start = cinlen - maxlen + 1
        
        cin, rin = cin[:,start:], rin[:,start:]

        if cq.shape[0] > 0:
            qin = qin[:, start:]
        if ct.shape[0] > 0:
            tin = tin[:, start:]
        if model_name == "lpkt":
            itin = itin[:, start:]
        # print(f"start: {start}, cin: {cin.shape}")
        cout, true = cc.long()[k], cr.long()[k] # 当前预测的是第k个
        qout = None if cq.shape[0] == 0 else cq.long()[k]
        tout = None if ct.shape[0] == 0 else ct.long()[k]
        if model_name == "lpkt":
            itout = None if cit.shape[0] == 0 else cit.long()[k]
        if model_name in ["dkt", "dkt+"]:
            y = model(cin.long(), rin.long())
            # print(y)
            pred = y[0][-1][cout.item()]
        elif model_name == "dkt_forget":
            din = dict()
            for key in curdforget:
                din[key] = curdforget[key][:,start:]
            dcur = dict()
            for key in dforget:
                curd = torch.tensor([[dforget[key][k]]]).long().to(device)
                dcur[key] = torch.cat((din[key][:,1:], curd), axis=1)
            dgaps = dict()
            for key in din:
                dgaps[key] = din[key]
            for key in dcur:
                dgaps["shft_"+key] = dcur[key]
            # y = model(cin.long(), rin.long(), din, dcur)
            y = model(cin.long(), rin.long(), dgaps)
            pred = y[0][-1][cout.item()]
        elif model_name in ["kqn", "sakt"]:
            curc = torch.tensor([[cout.item()]]).to(device)
            cshft = torch.cat((cin[:,1:],curc), axis=1)
            y = model(cin.long(), rin.long(), cshft.long())
            pred = y[0][-1]
        elif model_name == "saint":
            #### 输入有question！
            if qout != None:
                curq = torch.tensor([[qout.item()]]).to(device)
                qin = torch.cat((qin, curq), axis=1)
            curc = torch.tensor([[cout.item()]]).to(device)
            cin = torch.cat((cin, curc), axis=1)
            
            y = model(qin.long(), cin.long(), rin.long())
            pred = y[0][-1]
        elif model_name in ["atkt", "atktfix"]:
            if atkt_pad == True:
                oricinlen = cin.shape[1]
                padlen = maxlen-1-oricinlen
                # print(f"padlen: {padlen}, cin: {cin.shape}")
                pad = torch.tensor([0]*(padlen)).unsqueeze(0).to(device)
                # curc = torch.tensor([[cout.item()]]).to(device)
                # cshft = torch.cat((cin[:,1:],curc), axis=1)
                cin = torch.cat((cin, pad), axis=1)
                rin = torch.cat((rin, pad), axis=1)
            y, _ = model(cin.long(), rin.long())
            # print(f"y: {y}")
            if atkt_pad == True:
                # print(f"use idx: {oricinlen-1}")
                pred = y[0][oricinlen-1][cout.item()]
            else:
                pred = y[0][-1][cout.item()]
        elif model_name in ["dkvmn", "skvmn"]:
            curc, curr = torch.tensor([[cout.item()]]).to(device), torch.tensor([[true.item()]]).to(device)
            cin, rin = torch.cat((cin, curc), axis=1), torch.cat((rin, curr), axis=1)
            # print(f"cin: {cin.shape}, curc: {curc.shape}")
            # 应该用预测的r更新memory value，但是这里一个知识点一个知识点预测，所以curr不起作用！
            y = model(cin.long(), rin.long())
            pred = y[0][-1]
        elif model_name in ["akt", "akt_vector", "akt_norasch", "akt_mono", "akt_attn", "aktattn_pos", "aktmono_pos", "akt_raschx", "akt_raschy", "aktvec_raschx"]:  
            #### 输入有question！     
            if qout != None:
                curq = torch.tensor([[qout.item()]]).to(device)
                qin = torch.cat((qin, curq), axis=1)
            # curr不起作用！当前预测不用curr，实际用的历史的也不一定是true，用的是rin，可能是预测，可能是历史
            curc, curr = torch.tensor([[cout.item()]]).to(device), torch.tensor([[1]]).to(device)
            cin, rin = torch.cat((cin, curc), axis=1), torch.cat((rin, curr), axis=1)

            y, reg_loss = model(cin.long(), rin.long(), qin.long())
            pred = y[0][-1]
        elif model_name == "lpkt":
            if itout != None:
                curit = torch.tensor([[itout.item()]]).to(device)
                itin = torch.cat((itin, curit), axis=1)
            curc, curr = torch.tensor([[cout.item()]]).to(device), torch.tensor([[1]]).to(device)
            cin, rin = torch.cat((cin, curc), axis=1), torch.cat((rin, curr), axis=1)
            y = model(cin.long(), rin.long(), itin.long())
            pred = y[0][-1]
        elif model_name == "gkt":
            curc, curr = torch.tensor([[cout.item()]]).to(device), torch.tensor([[1]]).to(device)
            cin, rin = torch.cat((cin, curc), axis=1), torch.cat((rin, curr), axis=1)
            y = model(cin.long(), rin.long())
            # print(f"y.shape is {y.shape},cin shape is {cin.shape}")
            pred = y[0][-1]
        elif model_name == "hawkes":
            curc, curr = torch.tensor([[cout.item()]]).to(device), torch.tensor([[1]]).to(device)
            if tout != None:
                curt = torch.tensor([[tout.item()]]).to(device)
                tin = torch.cat((tin, curt), axis=1)
            if qout != None:
                curq = torch.tensor([[qout.item()]]).to(device)
                qin = torch.cat((qin, curq), axis=1)
            curc, curr = torch.tensor([[cout.item()]]).to(device), torch.tensor([[1]]).to(device)
            cin, rin = torch.cat((cin, curc), axis=1), torch.cat((rin, curr), axis=1)
            y = model(cin.long(), qin.long(), tin.long(), rin.long())
            pred = y[0][-1]
        
        predl = 1 if pred.item() >= 0.5 else 0
        cpred = torch.tensor([[predl]]).to(device)

        nextqin = cq[0:k+1].unsqueeze(0) if cq.shape[0] > 0 else qin
        nextcin = cc[0:k+1].unsqueeze(0)
        nextrin = torch.cat((nextrin, cpred), axis=1)### change!!

        # update nextdforget
        if model_name == "dkt_forget":
            for key in nextdforget:
                curd = torch.tensor([[dforget[key][k]]]).long().to(device)
                nextdforget[key] = torch.cat((nextdforget[key], curd), axis=1)
        # print(f"bz: {bz}, t: {t}, pred: {pred}, true: {true}")

        # save pred res
        ctrues.append(true.item())
        cpreds.append(pred.item())

        # output
        clist, rlist = cin.squeeze(0).long().tolist()[0:k], rin.squeeze(0).long().tolist()[0:k]
        # print("\t".join([str(idx), str(uid), str(k), str(qidx), str(is_repeat[t:end]), str(len(clist)), str(clist), str(rlist), str(cout.item()), str(true.item()), str(pred.item()), str(predl)]))
        fout.write("\t".join([str(idx), str(uid), str(k), str(qidx), str(is_repeat[t:end]), str(len(clist)), str(clist), str(rlist), str(cout.item()), str(true.item()), str(pred.item()), str(predl)]) + "\n")
    # nextcin, nextrin = nextcin.unsqueeze(0), nextrin.unsqueeze(0)
    return nextqin, nextcin, nextrin, nextdforget, ctrues, cpreds

def save_each_question_res(dcres, dqres, ctrues, cpreds):
    # save res
    high, low = [], []
    for true, pred in zip(ctrues, cpreds):
        dcres["trues"].append(true)
        dcres["preds"].append(pred)
        if pred >= 0.5:
            high.append(pred)
        else:
            low.append(pred)
    cpreds = np.array(cpreds)
    late_mean = np.mean(cpreds)
    correctnum = list(cpreds>=0.5).count(True)
    late_vote = np.mean(high) if correctnum / len(cpreds) >= 0.5 else np.mean(low)
    late_all = np.mean(high) if correctnum == len(cpreds) else np.mean(low)
    assert len(set(ctrues)) == 1
    dqres["trues"].append(dcres["trues"][-1])
    dqres["late_mean"].append(late_mean)
    dqres["late_vote"].append(late_vote)
    dqres["late_all"].append(late_all)
    return late_mean, late_vote, late_all

def cal_predres(dcres, dqres):
    dres = dict()#{"concept": [], "late_mean": [], "late_vote": [], "late_all": []}

    ctrues, cpreds = np.array(dcres["trues"]), np.array(dcres["preds"])
    # print(f"key: concepts, ts.shape: {ctrues.shape}, ps.shape: {cpreds.shape}")
    auc = metrics.roc_auc_score(y_true=ctrues, y_score=cpreds)
    prelabels = [1 if p >= 0.5 else 0 for p in cpreds]
    acc = metrics.accuracy_score(ctrues, prelabels)

    dres["concepts"] = [len(cpreds), auc, acc]

    qtrues = np.array(dqres["trues"])
    for key in dqres:
        if key == "trues":
            continue
        preds = np.array(dqres[key])
        # print(f"key: {key}, ts.shape: {qtrues.shape}, ps.shape: {preds.shape}")
        auc = metrics.roc_auc_score(y_true=qtrues, y_score=preds)
        prelabels = [1 if p >= 0.5 else 0 for p in preds]
        acc = metrics.accuracy_score(qtrues, prelabels)
        dres[key] = [len(preds), auc, acc]
    return dres

def prepare_data(model_name, is_repeat, qidx, dcur, curdforget, dtotal, dforget, t, end, maxlen=200):
    curqin, curcin, currin, curtin = dcur["curqin"], dcur["curcin"], dcur["currin"], dcur["curtin"]
    cq, cc, cr, ct = dtotal["cq"], dtotal["cc"], dtotal["cr"], dtotal["ct"]
    dqshfts, dcshfts, drshfts, dtshfts, dds, ddshfts = [], [], [], [], dict(), dict()
    dqs, dcs, drs, dts = [], [], [], []
    if model_name == "lpkt":
        curitin = dcur["curitin"]
        cit = dtotal["cit"]
        dits, ditshfts = [], []
    qidxs = []
    qstart = qidx-1
    for k in range(t, end):
        if is_repeat[k] == 0:
            qstart += 1
            qidxs.append(qstart)
        else:
            qidxs.append(qstart)
        # get start
        start = 0
        cinlen = curcin.shape[1]
        if cinlen >= maxlen - 1:
            start = cinlen - maxlen + 1

        curc, curr = cc.long()[k], cr.long()[k]
        curc, curr = torch.tensor([[curc.item()]]).to(device), torch.tensor([[curr.item()]]).to(device)
        dcs.append(curcin[:, start:])
        drs.append(currin[:, start:])

        curc, curr = torch.cat((curcin[:, start+1:], curc), axis=1), torch.cat((currin[:, start+1:], curr), axis=1)
        dcshfts.append(curc)
        drshfts.append(curr)
        if cq.shape[0] > 0:
            curq = cq.long()[k]
            curq = torch.tensor([[curq.item()]]).to(device)

            dqs.append(curqin[:, start:])
            curq = torch.cat((curqin[:, start+1:], curq), axis=1)
            dqshfts.append(curq)
        if ct.shape[0] > 0:
            curt = ct.long()[k]
            curt = torch.tensor([[curt.item()]]).to(device)

            dts.append(curtin[:, start:])
            curt = torch.cat((curtin[:, start+1:], curt), axis=1)
            dtshfts.append(curt)
        if model_name == "lpkt":
            if cit.shape[0] > 0:
                curit = cit.long()[k]
                curit = torch.tensor([[curit.item()]]).to(device)

                dits.append(curitin[:, start:])
                curit = torch.cat((curitin[:, start+1:], curit), axis=1)
                ditshfts.append(curit)

        d, dshft = dict(), dict()
        if model_name == "dkt_forget":
            for key in curdforget:
                d[key] = curdforget[key][:,start:]
                dds.setdefault(key, [])
                dds[key].append(d[key])
            for key in dforget:
                curd = torch.tensor([[dforget[key][k]]]).long().to(device)
                dshft[key] = torch.cat((d[key][:,1:], curd), axis=1)
                ddshfts.setdefault(key, [])
                ddshfts[key].append(dshft[key])
        
    finalcs, finalrs = torch.cat(dcs, axis=0), torch.cat(drs, axis=0)
    finalqs, finalqshfts = torch.tensor([]), torch.tensor([])
    finalts, finaltshfts = torch.tensor([]), torch.tensor([]) 
    if cq.shape[0] > 0:
        finalqs = torch.cat(dqs, axis=0)
        finalqshfts = torch.cat(dqshfts, axis=0)
    if ct.shape[0] > 0:
        finalts = torch.cat(dts, axis=0)
        finaltshfts = torch.cat(dtshfts, axis=0)
    finalcshfts, finalrshfts = torch.cat(dcshfts, axis=0), torch.cat(drshfts, axis=0)
    finald, finaldshft = dict(), dict()
    for key in dds:
        finald[key] = torch.cat(dds[key], axis=0)
        finaldshft[key] = torch.cat(ddshfts[key], axis=0)
    # print(f"qidx: {len(qidxs)}, finalqs: {finalqs.shape}, finalcs: {finalcs.shape}, finalrs: {finalrs.shape}")
    # print(f"qidx: {len(qidxs)}, finalqshfts: {finalqshfts.shape}, finalcshfts: {finalcshfts.shape}, finalrshfts: {finalrshfts.shape}")
    if model_name == "lpkt":
        finalits, finalitshfts = torch.tensor([]), torch.tensor([])
        if cit.shape[0] > 0:
            finalits = torch.cat(dits, axis=0)
            # print(f"it:{torch.max(finalits)}")
            finalitshfts = torch.cat(ditshfts, axis=0)
<<<<<<< HEAD
    if model_name != 'lpkt':
=======
            # print(f"finalitshfts:{torch.max(finalitshfts)}")
    if model_name != "lpkt":
>>>>>>> c3f8f8dc
        return qidxs, finalqs, finalcs, finalrs, finalts, finalqshfts, finalcshfts, finalrshfts, finaltshfts, finald, finaldshft  
    else: 
        return qidxs, finalqs, finalcs, finalrs, finalts, finalits, finalqshfts, finalcshfts, finalrshfts, finaltshfts, finalitshfts, finald, finaldshft

# def predict_each_group2(curdforget, dforget, is_repeat, qidx, uid, idx, curqin, curcin, currin, model_name, model, t, cq, cc, cr, end, fout, atkt_pad=False, maxlen=200):
def predict_each_group2(dtotal, dcur, dforget, curdforget, is_repeat, qidx, uid, idx, model_name, model, t, end, fout, atkt_pad=False, maxlen=200):
    """not use the predict result
    """
    curqin, curcin, currin, curtin = dcur["curqin"], dcur["curcin"], dcur["currin"], dcur["curtin"]
    cq, cc, cr, ct = dtotal["cq"], dtotal["cc"], dtotal["cr"], dtotal["ct"]
    if model_name == "lpkt":
        cit = dtotal["cit"]
    nextcin, nextrin = curcin, currin
    import copy
    nextdforget = copy.deepcopy(curdforget)
    ctrues, cpreds = [], []
    # 以下这些用的是同一个历史,可以并行
    # 不用预测结果
    if model_name == "lpkt":
        qidxs, finalqs, finalcs, finalrs, finalts, finalits, finalqshfts, finalcshfts, finalrshfts, finaltshfts, finalitshfts, finald, finaldshft = prepare_data(model_name, is_repeat, qidx, dcur, curdforget, dtotal, dforget, t, end)
    else:
        qidxs, finalqs, finalcs, finalrs, finalts, finalqshfts, finalcshfts, finalrshfts, finaltshfts, finald, finaldshft = prepare_data(model_name, is_repeat, qidx, dcur, curdforget, dtotal, dforget, t, end)
    bidx, bz = 0, 128
    while bidx < finalcs.shape[0]:
        curc, curr = finalcs[bidx: bidx+bz], finalrs[bidx: bidx+bz]
        curcshft, currshft = finalcshfts[bidx: bidx+bz], finalrshfts[bidx: bidx+bz]
        curqidxs = qidxs[bidx: bidx+bz]
        curq, curqshft = torch.tensor([[]]), torch.tensor([[]])
        if finalqs.shape[0] > 0:
            curq = finalqs[bidx: bidx+bz]
            curqshft = finalqshfts[bidx: bidx+bz]
        if finalts.shape[0] > 0:
            curt = finalts[bidx: bidx+bz]
            curtshft = finaltshfts[bidx: bidx+bz]
        curd, curdshft = dict(), dict()
        if model_name == "dkt_forget":
            for key in finald:
                curd[key] = finald[key][bidx: bidx+bz]
                curdshft[key] = finaldshft[key][bidx: bidx+bz]
        if model_name == "lpkt":
            curit = finalits[bidx: bidx+bz]
            curitshft = finalitshfts[bidx: bidx+bz]
        ## start predict
        ccq = torch.cat((curq[:,0:1], curqshft), dim=1)
        ccc = torch.cat((curc[:,0:1], curcshft), dim=1)
        ccr = torch.cat((curr[:,0:1], currshft), dim=1)
        cct = torch.cat((curt[:,0:1], curtshft), dim=1)
        if model_name in ["dkt", "dkt+"]:
            y = model(curc.long(), curr.long())
            y = (y * one_hot(curcshft.long(), model.num_c)).sum(-1)
        elif model_name in ["dkt_forget"]:
            dgaps = dict()
            for key in curd:
                dgaps[key] = curd[key]
            for key in curdshft:
                dgaps["shft_"+key] = curdshft[key]
            y = model(curc.long(), curr.long(), dgaps)
            # y = model(curc.long(), curr.long(), curd, curdshft)
            y = (y * one_hot(curcshft.long(), model.num_c)).sum(-1)
        elif model_name in ["dkvmn", "skvmn"]:
            y = model(ccc.long(), ccr.long())
            y = y[:,1:]
        elif model_name in ["kqn", "sakt"]:
            y = model(curc.long(), curr.long(), curcshft.long())
        elif model_name == "saint":
            y = model(ccq.long(), ccc.long(), curr.long())
            y = y[:, 1:]
        elif model_name in ["akt", "akt_vector", "akt_norasch", "akt_mono", "akt_attn", "aktattn_pos", "aktmono_pos", "akt_raschx", "akt_raschy", "aktvec_raschx"]:                                
            y, reg_loss = model(ccc.long(), ccr.long(), ccq.long())
            y = y[:,1:]
        elif model_name in ["atkt", "atktfix"]:
            # print(f"atkt_pad: {atkt_pad}")
            if atkt_pad == True:
                oricurclen = curc.shape[1]
                padlen = maxlen-1-oricurclen
                # print(f"padlen: {padlen}, curc: {curc.shape}")
                pad = torch.tensor([0]*padlen).unsqueeze(0).expand(curc.shape[0], padlen).to(device)
                curc = torch.cat((curc, pad), axis=1)
                curr = torch.cat((curr, pad), axis=1)
                curcshft = torch.cat((curcshft, pad), axis=1)
            y, _ = model(curc.long(), curr.long())
            y = (y * one_hot(curcshft.long(), model.num_c)).sum(-1)
        elif model_name == "lpkt":
            ccit = torch.cat((curit[:,0:1], curitshft), dim=1)
<<<<<<< HEAD
=======
            print(f"ccc:{torch.max(ccc)}")
            print(f"ccr:{torch.max(ccr)}")
            print(f"ccit:{torch.max(ccit)}")
>>>>>>> c3f8f8dc
            y = model(ccc.long(), ccr.long(), ccit.long())
            y = y[:, 1:]
        elif model_name == "gkt":
            y = model(ccc.long(), ccr.long())
            # print(f"y: {y}")
            # y = y[:, t-1:t]
        elif model_name == "hawkes":
            y = model(ccc.long(), ccq.long(), cct.long(), ccr.long())
            pred = y[0][-1]
        if model_name in ["atkt", "atktfix"] and atkt_pad == True:
            # print(f"use idx: {oricurclen-1}")
            pred = y[:, oricurclen-1].tolist()
            # assert ccr[:, t] == curcshft[:, t-1]
            true = currshft[:, oricurclen-1].tolist()
            # print(true)
            # true = curcshft[:, t-1].tolist()
        else:
            pred = y[:, -1].tolist()
            true = ccr[:, -1].tolist()
        
        # print(f"pred: {len(pred)}, true: {true}")

        # save pred res
        ctrues.extend(true)
        cpreds.extend(pred)

        # output
        
        for i in range(0, curc.shape[0]):
            clist, rlist = curc[i].long().tolist()[0:t], curr[i].long().tolist()[0:t]
            cshftlist, rshftlist = curcshft[i].long().tolist()[0:t], currshft[i].long().tolist()[0:t]
            qidx = curqidxs[i]
            predl = 1 if pred[i] >= 0.5 else 0
            # print("\t".join([str(idx), str(uid), str(bidx+i), str(qidx), str(len(clist)), str(clist), str(rlist), str(cshftlist), str(rshftlist), str(true[i]), str(pred[i]), str(predl)]))
            fout.write("\t".join([str(idx), str(uid), str(bidx+i), str(qidx), str(len(clist)), str(clist), str(rlist), str(cshftlist), str(rshftlist), str(true[i]), str(pred[i]), str(predl)]) + "\n")

        bidx += bz
    return qidxs, ctrues, cpreds

def save_currow_question_res(idx, dcres, dqres, qidxs, ctrues, cpreds, uid, fout):
    # save res
    dqidx = dict()
    # dhigh, dlow = dict(), dict()
    for i in range(0, len(qidxs)):
        true, pred = ctrues[i], cpreds[i]
        qidx = qidxs[i]
        dqidx.setdefault(qidx, {"trues": [], "preds": []})
        dqidx[qidx]["trues"].append(true)
        dqidx[qidx]["preds"].append(pred)

    for qidx in dqidx:
        ctrues, cpreds = dqidx[qidx]["trues"], dqidx[qidx]["preds"]
        late_mean, late_vote, late_all = save_each_question_res(dcres, dqres, ctrues, cpreds)
        # print("\t".join([str(idx), str(uid), str(qidx), str(late_mean), str(late_vote), str(late_all)]))
        fout.write("\t".join([str(idx), str(uid), str(qidx), str(late_mean), str(late_vote), str(late_all)]) + "\n")<|MERGE_RESOLUTION|>--- conflicted
+++ resolved
@@ -3,12 +3,11 @@
 from torch import nn
 from torch.nn.functional import one_hot
 from sklearn import metrics
+from pykt.config import que_type_models
 from ..datasets.lpkt_utils import generate_time2idx
-
 import pandas as pd
 
 device = "cpu" if not torch.cuda.is_available() else "cuda"
-CUDA_LAUNCH_BLOCKING=1
 
 def save_cur_predict_result(dres, q, r, d, t, m, sm, p):
     # dres, q, r, qshft, rshft, m, sm, y
@@ -62,7 +61,7 @@
             qshft, cshft, rshft = dcur["shft_qseqs"], dcur["shft_cseqs"], dcur["shft_rseqs"]
             m, sm = dcur["masks"], dcur["smasks"]
             q, c, r, qshft, cshft, rshft, m, sm = q.to(device), c.to(device), r.to(device), qshft.to(device), cshft.to(device), rshft.to(device), m.to(device), sm.to(device)
-            if model.model_name=='iekt':
+            if model.model_name in que_type_models:
                 model.model.eval()
             else:
                 model.eval()
@@ -77,7 +76,7 @@
             elif model_name in ["dkt_forget"]:
                 y = model(c.long(), r.long(), dgaps)
                 y = (y * one_hot(cshft.long(), model.num_c)).sum(-1)
-            elif model_name in ["dkvmn", "skvmn"]:
+            elif model_name in ["dkvmn","deep_irt", "skvmn","deep_irt"]:
                 y = model(cc.long(), cr.long())
                 y = y[:,1:]
             elif model_name in ["kqn", "sakt"]:
@@ -103,7 +102,7 @@
                 # csm = torch.cat((dcur["smasks"][:,0:1], dcur["smasks"]), dim=1)
                 y = model(cc.long(), cq.long(), ct.long(), cr.long())#, csm.long())
                 y = y[:, 1:]
-            elif model_name == "iekt":
+            elif model_name in que_type_models:
                 y = model.predict_one_step(data)
                 c,cshft = q,qshft#question level 
             # print(f"after y: {y.shape}")
@@ -129,11 +128,7 @@
     return auc, acc
 
 def early_fusion(curhs, model, model_name):
-<<<<<<< HEAD
     if model_name in ["dkvmn","skvmn"]:
-=======
-    if model_name in ["dkvmn", "skvmn"]:
->>>>>>> c3f8f8dc
         p = model.p_layer(model.dropout_layer(curhs[0]))
         p = torch.sigmoid(p)
         p = p.squeeze(-1)
@@ -189,11 +184,7 @@
 
     curhs, curr = [[], []], []
     dcur = {"late_trues": [], "qidxs": [], "questions": [], "concepts": [], "row": [], "concept_preds": []}
-<<<<<<< HEAD
     hasearly = ["dkvmn","deep_irt", "skvmn", "kqn", "akt", "saint", "sakt", "hawkes", "akt_vector", "akt_norasch", "akt_mono", "akt_attn", "aktattn_pos", "aktmono_pos", "akt_raschx", "akt_raschy", "aktvec_raschx", "lpkt"]
-=======
-    hasearly = ["dkvmn", "skvmn", "akt", "saint", "sakt", "hawkes", "akt_vector", "akt_norasch", "akt_mono", "akt_attn", "aktattn_pos", "aktmono_pos", "akt_raschx", "akt_raschy", "aktvec_raschx"]
->>>>>>> c3f8f8dc
     for ui in df:
         # 一题一题处理
         curdf = ui[1]
@@ -241,7 +232,7 @@
     if cq.shape[1] == 0:
         cq = cc
 
-    hasearly = ["dkvmn", "skvmn", "kqn", "akt", "saint", "sakt", "hawkes", "akt_vector", "akt_norasch", "akt_mono", "akt_attn", "aktattn_pos", "aktmono_pos", "akt_raschx", "akt_raschy", "aktvec_raschx", "lpkt"]
+    hasearly = ["dkvmn","deep_irt", "skvmn", "kqn", "akt", "saint", "sakt", "hawkes", "akt_vector", "akt_norasch", "akt_mono", "akt_attn", "aktattn_pos", "aktmono_pos", "akt_raschx", "akt_raschy", "aktvec_raschx", "lpkt"]
     
     alldfs, drest = [], dict() # not predict infos!
     # print(f"real bz in group fusion: {rs.shape[0]}")
@@ -338,7 +329,7 @@
     # dkvmn / akt / saint: give cur -> predict cur
     # sakt: give past+cur -> predict cur
     # kqn: give past+cur -> predict cur
-    hasearly = ["dkvmn", "skvmn", "kqn", "akt", "saint", "sakt", "hawkes", "akt_vector", "akt_norasch", "akt_mono", "akt_attn", "aktattn_pos", "aktmono_pos", "akt_raschx", "akt_raschy", "aktvec_raschx", "lpkt"]
+    hasearly = ["dkvmn","deep_irt", "skvmn", "kqn", "akt", "saint", "sakt", "hawkes", "akt_vector", "akt_norasch", "akt_mono", "akt_attn", "aktattn_pos", "aktmono_pos", "akt_raschx", "akt_raschy", "aktvec_raschx", "lpkt"]
     if save_path != "":
         fout = open(save_path, "w", encoding="utf8")
         if model_name in hasearly:
@@ -363,11 +354,6 @@
             qshft, cshft, rshft = dcurori["shft_qseqs"], dcurori["shft_cseqs"], dcurori["shft_rseqs"]
             m, sm = dcurori["masks"], dcurori["smasks"]
             q, c, r, qshft, cshft, rshft, m, sm = q.to(device), c.to(device), r.to(device), qshft.to(device), cshft.to(device), rshft.to(device), m.to(device), sm.to(device)
-            # if model_name in ["lpkt"]:
-            #     it, itshft = dcurori["itseqs"], dcurori["shft_itseqs"]
-            #     it = it.to(device)
-            #     itshft = itshft.to(device)
-
             qidxs, rests, orirow = dqtest["qidxs"], dqtest["rests"], dqtest["orirow"]
             lenc += q.shape[0]
             # print("="*20)
@@ -379,11 +365,7 @@
             cc = torch.cat((c[:,0:1], cshft), dim=1)
             cr = torch.cat((r[:,0:1], rshft), dim=1)
             dcur = dict()
-<<<<<<< HEAD
             if model_name in ["dkvmn","skvmn"]:
-=======
-            if model_name in ["dkvmn", "skvmn"]:
->>>>>>> c3f8f8dc
                 y, h = model(cc.long(), cr.long(), True)
                 y = y[:,1:]
             elif model_name in ["deep_irt"]:
@@ -543,20 +525,7 @@
         past_counts.append(ccount)
         
         dcount[s] += 1
-    return repeated_gap, sequence_gap, past_counts       
-
-def calT4lpkt(row, data_config, at2idx, it2idx):
-    seq_at, seq_it = [], []
-    uid = row["uid"]
-    # default: concepts
-    skills = row["concepts"].split(",")
-    timestamps = row["timestamps"].split(",")
-
-    shft_timestamps = [0] + timestamps[:-1]
-    it = np.maximum(np.minimum((np.array(timestamps) - np.array(shft_timestamps)) // 60, 43200),-1)
-    seq_it = [self.it2idx[str(t)] for t in it]
-
-    return seq_at, seq_it     
+    return repeated_gap, sequence_gap, past_counts           
 
 def get_info_dkt_forget(row, data_config):
     dforget = dict()
@@ -565,14 +534,6 @@
     ## TODO
     dforget["rgaps"], dforget["sgaps"], dforget["pcounts"] = rgap, sgap, pcount
     return dforget
-
-def get_info_lpkt(row, data_config, at2idx, it2idx):
-    dlpkt = dict()
-    at_seqs, it_seqs = calT4lpkt(row, data_config)
-
-    ## TODO
-    dlpkt["at_seqs"], dlpkt["it_seqs"] = at_seqs, it_seqs
-    return dlpkt
 
 def evaluate_splitpred_question(model, data_config, testf, model_name, save_path="", use_pred=False, train_ratio=0.2, atkt_pad=False):
     if save_path != "":
@@ -593,8 +554,7 @@
             #     sys.exit()
             model.eval()
 
-            dforget = dict() if model_name != "dkt_forget" else get_info_dkt_forget(row, data_config, at2idx, it2idx)
-            # dlpkt = dict() if model_name != "lpkt" else get_info_lpkt(row, data_config)
+            dforget = dict() if model_name != "dkt_forget" else get_info_dkt_forget(row, data_config)
 
             concepts, responses = row["concepts"].split(","), row["responses"].split(",")
             curl = len(responses)
@@ -605,7 +565,6 @@
             questions = [] if "questions" not in row else row["questions"].split(",")
             times = [] if "timestamps" not in row else row["timestamps"].split(",")
             if model_name == "lpkt":
-<<<<<<< HEAD
                 if times != []:
                     times = [int(x) for x in times]
                     shft_times = [0] + times[:-1]
@@ -613,13 +572,6 @@
                 else:
                     it_times = np.ones(len(concepts)).astype(int)
                 it_times = [it2idx.get(str(t)) for t in it_times]
-=======
-                times = [int(x) for x in times]
-                shft_times = [0] + times[:-1]
-                it_times = np.maximum(np.minimum((np.array(times) - np.array(shft_times)) // 60, 43200),-1)
-                it_times = [it2idx.get(str(t)) for t in it_times ]
-                # print(f"it:{it_times}")
->>>>>>> c3f8f8dc
 
             qlen, qtrainlen, ctrainlen = get_cur_teststart(is_repeat, train_ratio)
             # print(f"idx: {idx}, qlen: {qlen}, qtrainlen: {qtrainlen}, ctrainlen: {ctrainlen}")
@@ -647,7 +599,6 @@
                 dforget[key] = torch.tensor(dforget[key]).to(device)
                 curdforget[key] = dforget[key][0:ctrainlen].unsqueeze(0)
             # print(f"curcin: {curcin}")
-
             t = ctrainlen
 
             ### 如果不用预测结果，可以从这里并行了
@@ -804,7 +755,7 @@
                 pred = y[0][oricinlen-1][cout.item()]
             else:
                 pred = y[0][-1][cout.item()]
-        elif model_name in ["dkvmn", "skvmn"]:
+        elif model_name in ["dkvmn","deep_irt", "skvmn"]:
             curc, curr = torch.tensor([[cout.item()]]).to(device), torch.tensor([[true.item()]]).to(device)
             cin, rin = torch.cat((cin, curc), axis=1), torch.cat((rin, curr), axis=1)
             # print(f"cin: {cin.shape}, curc: {curc.shape}")
@@ -1005,14 +956,8 @@
         finalits, finalitshfts = torch.tensor([]), torch.tensor([])
         if cit.shape[0] > 0:
             finalits = torch.cat(dits, axis=0)
-            # print(f"it:{torch.max(finalits)}")
             finalitshfts = torch.cat(ditshfts, axis=0)
-<<<<<<< HEAD
     if model_name != 'lpkt':
-=======
-            # print(f"finalitshfts:{torch.max(finalitshfts)}")
-    if model_name != "lpkt":
->>>>>>> c3f8f8dc
         return qidxs, finalqs, finalcs, finalrs, finalts, finalqshfts, finalcshfts, finalrshfts, finaltshfts, finald, finaldshft  
     else: 
         return qidxs, finalqs, finalcs, finalrs, finalts, finalits, finalqshfts, finalcshfts, finalrshfts, finaltshfts, finalitshfts, finald, finaldshft
@@ -1044,6 +989,7 @@
         if finalqs.shape[0] > 0:
             curq = finalqs[bidx: bidx+bz]
             curqshft = finalqshfts[bidx: bidx+bz]
+        curt, curtshft = torch.tensor([[]]), torch.tensor([[]])
         if finalts.shape[0] > 0:
             curt = finalts[bidx: bidx+bz]
             curtshft = finaltshfts[bidx: bidx+bz]
@@ -1072,7 +1018,7 @@
             y = model(curc.long(), curr.long(), dgaps)
             # y = model(curc.long(), curr.long(), curd, curdshft)
             y = (y * one_hot(curcshft.long(), model.num_c)).sum(-1)
-        elif model_name in ["dkvmn", "skvmn"]:
+        elif model_name in ["dkvmn","deep_irt", "skvmn"]:
             y = model(ccc.long(), ccr.long())
             y = y[:,1:]
         elif model_name in ["kqn", "sakt"]:
@@ -1097,12 +1043,6 @@
             y = (y * one_hot(curcshft.long(), model.num_c)).sum(-1)
         elif model_name == "lpkt":
             ccit = torch.cat((curit[:,0:1], curitshft), dim=1)
-<<<<<<< HEAD
-=======
-            print(f"ccc:{torch.max(ccc)}")
-            print(f"ccr:{torch.max(ccr)}")
-            print(f"ccit:{torch.max(ccit)}")
->>>>>>> c3f8f8dc
             y = model(ccc.long(), ccr.long(), ccit.long())
             y = y[:, 1:]
         elif model_name == "gkt":
