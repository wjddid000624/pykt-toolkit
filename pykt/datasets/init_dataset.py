--- conflicted
+++ resolved
@@ -46,15 +46,6 @@
         if "test_question_file" in data_config:
             test_question_dataset = ATDKTDataset(os.path.join(data_config["dpath"], data_config["test_question_file"]), data_config["input_type"], {-1}, True)
             test_question_window_dataset = ATDKTDataset(os.path.join(data_config["dpath"], data_config["test_question_window_file"]), data_config["input_type"], {-1}, True)
-<<<<<<< HEAD
-    elif model_name in ["dimkt"]:
-        test_dataset = DIMKTDataset(data_config["dpath"],os.path.join(data_config["dpath"], data_config["test_file"]), data_config["input_type"], {-1})
-        test_window_dataset = DIMKTDataset(data_config["dpath"],os.path.join(data_config["dpath"], data_config["test_window_file"]), data_config["input_type"], {-1})
-        if "test_question_file" in data_config:
-            test_question_dataset = DIMKTDataset(data_config["dpath"],os.path.join(data_config["dpath"], data_config["test_question_file"]), data_config["input_type"], {-1}, True)
-            test_question_window_dataset = DIMKTDataset(data_config["dpath"],os.path.join(data_config["dpath"], data_config["test_question_window_file"]), data_config["input_type"], {-1}, True)
-=======
->>>>>>> 42a607ef
     else:
         test_dataset = KTDataset(os.path.join(data_config["dpath"], data_config["test_file"]), data_config["input_type"], {-1})
         test_window_dataset = KTDataset(os.path.join(data_config["dpath"], data_config["test_window_file"]), data_config["input_type"], {-1})
@@ -109,12 +100,6 @@
     elif model_name in ["atdkt"]:
         curvalid = ATDKTDataset(os.path.join(data_config["dpath"], data_config["train_valid_file"]), data_config["input_type"], {i})
         curtrain = ATDKTDataset(os.path.join(data_config["dpath"], data_config["train_valid_file"]), data_config["input_type"], all_folds - {i})
-<<<<<<< HEAD
-    elif model_name == "dimkt":
-        curvalid = DIMKTDataset(data_config["dpath"],os.path.join(data_config["dpath"], data_config["train_valid_file"]), data_config["input_type"], {i})
-        curtrain = DIMKTDataset(data_config["dpath"],os.path.join(data_config["dpath"], data_config["train_valid_file"]), data_config["input_type"], all_folds - {i})
-=======
->>>>>>> 42a607ef
     else:
         curvalid = KTDataset(os.path.join(data_config["dpath"], data_config["train_valid_file"]), data_config["input_type"], {i})
         curtrain = KTDataset(os.path.join(data_config["dpath"], data_config["train_valid_file"]), data_config["input_type"], all_folds - {i})
